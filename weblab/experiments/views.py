import logging

from django.contrib import messages
from django.contrib.admin.views.decorators import staff_member_required
from django.contrib.auth.mixins import LoginRequiredMixin, PermissionRequiredMixin
from django.urls import reverse
from django.db.models import F, Q
from django.db.models.functions import Coalesce
from django.http import Http404, JsonResponse
from django.shortcuts import get_object_or_404, redirect
from django.utils.decorators import method_decorator
from django.utils.text import get_valid_filename
from django.views import View
from django.views.decorators.csrf import csrf_exempt
from django.views.generic import ListView, TemplateView
from django.views.generic.detail import DetailView, SingleObjectMixin
from django.views.generic.edit import FormMixin
from guardian.shortcuts import get_objects_for_user

from core.visibility import VisibilityMixin
from datasets import views as dataset_views
from entities.models import ModelEntity, ProtocolEntity
from repocache.models import CACHED_VERSION_TYPE_MAP

from .forms import ExperimentSimulateCallbackForm
from .models import (
    Experiment,
    ExperimentVersion,
    PlannedExperiment,
    RunningExperiment,
)
from .processing import process_callback, submit_experiment


logger = logging.getLogger(__name__)


class ExperimentsView(TemplateView):
    """
    Show the default experiment matrix view for this user (or the public)
    """
    template_name = 'experiments/experiments.html'


class ExperimentTasks(LoginRequiredMixin, ListView):
    """
    Show running versions of all experiments
    Delete checked versions
    """
    model = RunningExperiment
    template_name = "experiments/experiment_tasks.html"

    def get_queryset(self):
        return RunningExperiment.objects.filter(
            runnable__author=self.request.user
        ).order_by(
            'runnable__created_at',
        ).select_related('runnable',
                         'runnable__experimentversion__experiment')

    def post(self, request):
        for running_exp_id in request.POST.getlist('chkBoxes[]'):
            exp_version = ExperimentVersion.objects.get(id=running_exp_id)
            if not exp_version.author == self.request.user:
                raise Http404
            exp_version.delete()
        return redirect(reverse('experiments:tasks'))


class ExperimentMatrixJsonView(View):
    """
    Serve up JSON for experiment matrix
    """
    @classmethod
    def entity_json(cls, entity, version, *, extend_name, visibility, author, friendly_version='', ns='entities'):
        if extend_name:
            name = '%s @ %s' % (entity.name, friendly_version or version)
        else:
            name = entity.name

        _json = {
            'id': version,
            'entityId': entity.id,
            'author': author,
            'visibility': visibility,
            'created': entity.created_at,
            'name': name,
            'url': reverse(
                '%s:version' % ns,
                args=[entity.url_type, entity.id, version]
            ),
        }

        return _json

    @classmethod
    def experiment_version_json(cls, version):
        return {
            'id': version.id,
            'entity_id': version.experiment.id,
            'latestResult': version.status,
            'protocol': cls.entity_json(
                version.experiment.protocol, version.experiment.protocol_version.sha,
                extend_name=True, visibility=version.protocol_visibility, author=version.protocol_author,
            ),
            'model': cls.entity_json(
                version.experiment.model, version.experiment.model_version.sha,
                extend_name=True, visibility=version.model_visibility, author=version.model_author,
            ),
            'url': reverse(
                'experiments:version',
                args=[version.experiment.id, version.id]
            ),
        }

    def versions_query(self, entity_type, requested_versions, entity_query, visibility_where):
        """Get the query expression for selecting entity versions to display."""
        CachedEntityVersion = CACHED_VERSION_TYPE_MAP[entity_type]
        if requested_versions:
            if requested_versions[0] == '*':
                q_entity_versions = CachedEntityVersion.objects.filter(
                    entity__entity__in=entity_query,
                )
            else:
                q_entity_versions = CachedEntityVersion.objects.filter(
                    entity__entity__in=entity_query,
                    sha__in=requested_versions,
                )
        else:
            where = visibility_where & Q(entity__entity__in=entity_query)
            q_entity_versions = CachedEntityVersion.objects.filter(
                where,
            ).order_by(
                'entity__id',
                '-timestamp',
                '-pk',
            ).distinct(
                'entity__id',
            )
        q_entity_versions = q_entity_versions.select_related(
            'entity',
            'entity__entity',
        ).annotate(
            author_name=F('entity__entity__author__full_name'),
            friendly_name=Coalesce(F('tags__tag'), F('sha')),
        )
        return q_entity_versions

    def get(self, request, *args, **kwargs):
        # Extract and sanity-check call arguments
        user = request.user
        model_pks = list(map(int, request.GET.getlist('rowIds[]')))
        protocol_pks = list(map(int, request.GET.getlist('columnIds[]')))
        model_versions = request.GET.getlist('rowVersions[]')
        protocol_versions = request.GET.getlist('columnVersions[]')
        subset = request.GET.get('subset', 'all' if model_pks or protocol_pks else 'moderated')

        if model_versions and len(model_pks) > 1:
            return JsonResponse({
                'notifications': {
                    'errors': ['Only one model ID can be used when versions are specified'],
                }
            })

        if protocol_versions and len(protocol_pks) > 1:
            return JsonResponse({
                'notifications': {
                    'errors': ['Only one protocol ID can be used when versions are specified'],
                }
            })

        # Base models/protocols to show
        q_models = ModelEntity.objects.all()
        if model_pks:
            q_models = q_models.filter(id__in=set(model_pks))
        q_protocols = ProtocolEntity.objects.all()
        if protocol_pks:
            q_protocols = q_protocols.filter(id__in=set(protocol_pks))

        # Base visibility: don't show private versions, unless only showing moderated versions
        if subset == 'moderated':
            visibility_where = Q(visibility='moderated')
        else:
            visibility_where = ~Q(visibility='private')

        if user.is_authenticated:
            q_mine = Q(author=user)
            # Can also include versions the user has explicit permission to see
            visible_entities = user.entity_set.union(
                get_objects_for_user(user, 'entities.edit_entity', with_superuser=False)
            ).values_list(
                'id', flat=True
            )
        else:
            q_mine = Q()
            visible_entities = set()

        # Figure out which entity versions will be listed on the axes
        # We look at which subset has been requested: moderated, mine, all (visible), public
        q_moderated_models = Q(cachedmodel__versions__visibility='moderated')
        q_moderated_protocols = Q(cachedprotocol__versions__visibility='moderated')
        q_public_models = Q(cachedmodel__versions__visibility__in=['public', 'moderated'])
        q_public_protocols = Q(cachedprotocol__versions__visibility__in=['public', 'moderated'])
        if subset == 'moderated':
            q_models = q_models.filter(q_moderated_models)
            q_protocols = q_protocols.filter(q_moderated_protocols)
        elif subset == 'mine' and user.is_authenticated:
            if request.GET.get('moderated-models', 'true') == 'true':
                q_models = q_models.filter(q_mine | q_moderated_models)
            else:
                q_models = q_models.filter(q_mine).filter(
                    cachedmodel__versions__visibility__in=['public', 'private'])
            if request.GET.get('moderated-protocols', 'true') == 'true':
                q_protocols = q_protocols.filter(q_mine | q_moderated_protocols)
            else:
                q_protocols = q_protocols.filter(q_mine).filter(
                    cachedprotocol__versions__visibility__in=['public', 'private'])
        elif subset == 'public':
            q_models = q_models.filter(q_public_models)
            q_protocols = q_protocols.filter(q_public_protocols)
        elif subset == 'all':
            shared_models = ModelEntity.objects.shared_with_user(user)
            if model_pks:
                shared_models = shared_models.filter(id__in=set(model_pks))
            q_models = q_models.filter(q_public_models | q_mine).union(shared_models)
            shared_protocols = ProtocolEntity.objects.shared_with_user(user)
            if protocol_pks:
                shared_protocols = shared_protocols.filter(id__in=set(protocol_pks))
            q_protocols = q_protocols.filter(q_public_protocols | q_mine).union(shared_protocols)
        else:
            q_models = ModelEntity.objects.none()
            q_protocols = ProtocolEntity.objects.none()

        if subset not in ['moderated', 'public']:
            visibility_where = visibility_where | Q(entity__entity__in=visible_entities)

        # If specific versions have been requested, show at most those
<<<<<<< HEAD
        q_model_versions = self.versions_query('model', model_versions, q_models.values('pk'), visibility_where)
        if show_fits:  # Temporary hack
            protocol_visibility_where = visibility_where & Q(entity__entity__is_fitting_spec=True)
        else:
            protocol_visibility_where = visibility_where & Q(entity__entity__is_fitting_spec=False)
        q_protocol_versions = self.versions_query('protocol', protocol_versions, q_protocols.values('pk'),
                                                  protocol_visibility_where)
=======
        q_model_versions = self.versions_query('model', model_versions, q_models, visibility_where)
        protocol_visibility_where = visibility_where & Q(entity__entity__is_fitting_spec=False)
        q_protocol_versions = self.versions_query('protocol', protocol_versions, q_protocols, protocol_visibility_where)
>>>>>>> 156e8e84

        # Get the JSON data needed to display the matrix axes
        model_versions = [self.entity_json(version.entity.entity, version.sha,
                                           extend_name=bool(model_versions),
                                           visibility=version.visibility,
                                           author=version.author_name,
                                           friendly_version=version.friendly_name)
                          for version in q_model_versions]
        model_versions = {ver['id']: ver for ver in model_versions}

        protocol_versions = [self.entity_json(version.entity.entity, version.sha,
                                              extend_name=bool(protocol_versions),
                                              visibility=version.visibility,
                                              author=version.author_name,
                                              friendly_version=version.friendly_name)
                             for version in q_protocol_versions]
        protocol_versions = {ver['id']: ver for ver in protocol_versions}

        # Only give info on experiments involving the correct entity versions
        experiments = {}
        q_experiments = Experiment.objects.filter(
            model__in=q_models,
            model_version__in=q_model_versions,
            protocol__in=q_protocols,
            protocol_version__in=q_protocol_versions,
        )
        q_experiment_versions = ExperimentVersion.objects.filter(
            experiment__in=q_experiments,
        ).order_by(
            'experiment__id',
            '-created_at',
        ).distinct(
            'experiment__id'
        ).select_related(
            'experiment',
            'experiment__protocol', 'experiment__model',
            'experiment__protocol__cachedprotocol', 'experiment__model__cachedmodel',
        ).annotate(
            protocol_visibility=F('experiment__protocol_version__visibility'),
            model_visibility=F('experiment__model_version__visibility'),
            protocol_author=F('experiment__protocol__author__full_name'),
            model_author=F('experiment__model__author__full_name'),
        )
        for exp_ver in q_experiment_versions:
            experiments[exp_ver.experiment.pk] = self.experiment_version_json(exp_ver)

        return JsonResponse({
            'getMatrix': {
                'rows': model_versions,
                'columns': protocol_versions,
                'experiments': experiments,
            }
        })


class NewExperimentView(PermissionRequiredMixin, View):
    permission_required = 'experiments.create_experiment'

    def handle_no_permission(self):
        return JsonResponse({
            'newExperiment': {
                'response': False,
                'responseText': 'You are not allowed to create a new experiment',
            }
        })

    def post(self, request, *args, **kwargs):
        if 'rerun' in request.POST:
            exp_ver = get_object_or_404(ExperimentVersion, pk=request.POST['rerun'])
            exp = exp_ver.experiment
            model = exp.model
            protocol = exp.protocol
            model_sha = exp.model_version.sha
            protocol_sha = exp.protocol_version.sha
        else:
            model = get_object_or_404(ModelEntity, pk=request.POST['model'])
            protocol = get_object_or_404(ProtocolEntity, pk=request.POST['protocol'])
            model_sha = request.POST['model_version']
            protocol_sha = request.POST['protocol_version']

        model_version = model.repocache.get_version(model_sha)
        protocol_version = protocol.repocache.get_version(protocol_sha)
        version, is_new = submit_experiment(model_version, protocol_version,
                                            request.user, 'rerun' in request.POST or 'planned' in request.POST)
        queued = version.status == ExperimentVersion.STATUS_QUEUED
        if is_new and version.status != ExperimentVersion.STATUS_FAILED:
            # Remove from planned experiments
            PlannedExperiment.objects.filter(
                model=model, model_version=model_sha,
                protocol=protocol, protocol_version=protocol_sha
            ).delete()

        version_url = reverse('experiments:version',
                              args=[version.experiment.id, version.id])
        if is_new:
            if queued:
                msg = " submitted to the queue."
            else:
                msg = " could not be run: " + version.return_text
        else:
            msg = " was already run."
        return JsonResponse({
            'newExperiment': {
                'expId': version.experiment.id,
                'versionId': version.id,
                'url': version_url,
                'expName': version.experiment.name,
                'status': version.status,
                'response': (not is_new) or queued,
                'responseText': "<a href='{}'>Experiment {}</a> {}".format(
                    version_url, version.experiment.name, msg
                )
            }
        })


@method_decorator(csrf_exempt, name='dispatch')
class ExperimentCallbackView(View):
    def post(self, request, *args, **kwargs):
        result = process_callback(request.POST, request.FILES)
        return JsonResponse(result)


class ExperimentVersionView(VisibilityMixin, DetailView):
    model = ExperimentVersion
    context_object_name = 'version'


class ExperimentVersionListView(VisibilityMixin, DetailView):
    """Show all versions of an experiment"""
    model = Experiment
    context_object_name = 'experiment'
    template_name = 'experiments/experiment_versions.html'


class ExperimentDeleteView(dataset_views.DatasetDeleteView):
    """
    Delete all versions of an experiment
    """
    model = Experiment


class ExperimentVersionDeleteView(dataset_views.DatasetDeleteView):
    """
    Delete a single version of an experiment
    """
    model = ExperimentVersion

    def get_success_url(self, *args, **kwargs):
        return reverse('experiments:versions', args=[self.get_object().experiment.id])


class ExperimentComparisonView(TemplateView):
    """
    Compare multiple experiment versions
    """
    template_name = 'experiments/experimentversion_compare.html'

    def get_context_data(self, **kwargs):
        pks = set(map(int, self.kwargs['version_pks'].strip('/').split('/')))
        versions = ExperimentVersion.objects.filter(pk__in=pks).order_by('created_at')
        versions = [v for v in versions if v.experiment.is_visible_to_user(self.request.user)]

        if len(versions) < len(pks):
            messages.error(
                self.request,
                'Some requested experiment results could not be found '
                '(or you don\'t have permission to see them)'
            )

        kwargs.update({
            'experiment_versions': versions,
        })
        return super().get_context_data(**kwargs)


class ExperimentComparisonJsonView(View):
    """
    Serve up JSON view of multiple experiment versions for comparison
    """
    def _version_json(self, version, model_version_in_name, protocol_version_in_name):
        """
        JSON for a single experiment version

        :param version: ExperimentVersion object
        :param model_version_in_name: Whether to include model version specifier in name field
        :param protocol_version_in_name: Whether to include protocol version specifier in name field
        """
        exp = version.experiment
        ns = self.request.resolver_match.namespace
        url_args = [exp.id, version.id]
        details = version.get_json(ns, url_args)
        details.update({
            'name': exp.get_name(model_version_in_name, protocol_version_in_name),
            'url': reverse(ns + ':version', args=url_args),
            'versionId': version.id,
            'modelName': exp.model.name,
            'protoName': exp.protocol.name,
            'modelVersion': exp.model_version.get_name(),
            'protoVersion': exp.protocol_version.get_name(),
            'runNumber': version.run_number,
        })
        return details

    def get(self, request, *args, **kwargs):
        pks = {int(pk) for pk in self.kwargs['version_pks'][1:].split('/') if pk}
        versions = ExperimentVersion.objects.filter(pk__in=pks).order_by('created_at')
        versions = [v for v in versions if v.experiment.is_visible_to_user(self.request.user)]

        models = set((v.experiment.model, v.experiment.model_version) for v in versions)
        protocols = set((v.experiment.protocol, v.experiment.protocol_version) for v in versions)
        compare_model_versions = len(models) > len(dict(models))
        compare_protocol_versions = len(protocols) > len(dict(protocols))

        response = {
            'getEntityInfos': {
                'entities': [
                    self._version_json(version, compare_model_versions, compare_protocol_versions)
                    for version in versions
                ]
            }
        }

        return JsonResponse(response)


@method_decorator(staff_member_required, name='dispatch')
class ExperimentSimulateCallbackView(FormMixin, DetailView):
    """
    Allow a staff member to simulate the experiment result callback.

    This is mainly for debug purposes.
    """
    model = ExperimentVersion
    form_class = ExperimentSimulateCallbackForm
    template_name = 'experiments/simulate_callback_form.html'
    context_object_name = 'version'

    def post(self, request, *args, **kwargs):
        self.object = self.get_object()
        form = self.get_form()
        if form.is_valid():
            return self.form_valid(form)
        else:
            return self.form_invalid(form)

    def get_success_url(self):
        return reverse('experiments:version',
                       args=[self.object.experiment.pk, self.object.pk])

    def form_valid(self, form):
        data = dict(
            signature=self.get_object().signature,
            **form.cleaned_data
        )

        result = process_callback(data, {'experiment': form.files.get('upload')})

        if 'error' in result:
            messages.error(self.request, result['error'])
            logger.error(result['error'])

        else:
            messages.info(self.request, 'Experiment status updated')

        return super().form_valid(form)


class ExperimentVersionJsonView(VisibilityMixin, SingleObjectMixin, View):
    """
    Serve up json view of an experiment verson
    """
    model = ExperimentVersion

    def get(self, request, *args, **kwargs):
        version = self.get_object()
        ns = self.request.resolver_match.namespace
        url_args = [version.experiment.id, version.id]
        details = version.get_json(ns, url_args)
        details.update({
            'status': version.status,
            'version': version.id,
            'experimentId': version.experiment.id,
        })
        return JsonResponse({
            'version': details,
        })


class ExperimentFileDownloadView(dataset_views.DatasetFileDownloadView):
    """
    Download an individual file from an experiment
    """
    model = ExperimentVersion


class ExperimentVersionArchiveView(dataset_views.DatasetArchiveView):
    """
    Download a combine archive of an experiment version
    """
    model = ExperimentVersion

    def get_archive_name(self, version):
        """For historical reasons this is different from the archive_name."""
        return get_valid_filename('%s.zip' % version.experiment.name)<|MERGE_RESOLUTION|>--- conflicted
+++ resolved
@@ -235,7 +235,7 @@
             visibility_where = visibility_where | Q(entity__entity__in=visible_entities)
 
         # If specific versions have been requested, show at most those
-<<<<<<< HEAD
+
         q_model_versions = self.versions_query('model', model_versions, q_models.values('pk'), visibility_where)
         if show_fits:  # Temporary hack
             protocol_visibility_where = visibility_where & Q(entity__entity__is_fitting_spec=True)
@@ -243,11 +243,6 @@
             protocol_visibility_where = visibility_where & Q(entity__entity__is_fitting_spec=False)
         q_protocol_versions = self.versions_query('protocol', protocol_versions, q_protocols.values('pk'),
                                                   protocol_visibility_where)
-=======
-        q_model_versions = self.versions_query('model', model_versions, q_models, visibility_where)
-        protocol_visibility_where = visibility_where & Q(entity__entity__is_fitting_spec=False)
-        q_protocol_versions = self.versions_query('protocol', protocol_versions, q_protocols, protocol_visibility_where)
->>>>>>> 156e8e84
 
         # Get the JSON data needed to display the matrix axes
         model_versions = [self.entity_json(version.entity.entity, version.sha,
