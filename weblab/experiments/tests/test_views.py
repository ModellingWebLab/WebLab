--- conflicted
+++ resolved
@@ -183,35 +183,20 @@
 
         my_version = make_experiment(my_model, my_model_version.sha, my_protocol, my_protocol_version.sha)
         with_moderated_model = make_experiment(
-<<<<<<< HEAD
             moderated_model, moderated_model.repo.latest_commit.sha,
-=======
-            moderated_model, moderated_model.repo.latest_commit.hexsha,
->>>>>>> 82e93f2d
             my_protocol, my_protocol_version.sha,
         )
         with_moderated_protocol = make_experiment(
             my_model, my_model_version.sha,
-<<<<<<< HEAD
             moderated_protocol, moderated_protocol.repo.latest_commit.sha,
-        )
-        with_my_moderated_model = make_experiment(
-            my_moderated_model, my_moderated_model.repo.latest_commit.sha,
-=======
-            moderated_protocol, moderated_protocol.repo.latest_commit.hexsha,
         )
         with_my_moderated_model = make_experiment(
             my_moderated_model, my_moderated_model.repocache.latest_version.sha,
->>>>>>> 82e93f2d
             my_protocol, my_protocol_version.sha,
         )
         with_my_moderated_protocol = make_experiment(
             my_model, my_model_version.sha,
-<<<<<<< HEAD
-            my_moderated_protocol, my_moderated_protocol.repo.latest_commit.sha,
-=======
             my_moderated_protocol, my_moderated_protocol.repocache.latest_version.sha,
->>>>>>> 82e93f2d
         )
 
         # All my experiments plus ones involving moderated entities
@@ -457,13 +442,6 @@
         assert len(experiments) == 1
         assert str(exp.pk) in experiments
 
-<<<<<<< HEAD
-    def test_submatrix_with_model_versions(self, client, helpers, experiment_version):
-        exp = experiment_version.experiment
-        v1 = exp.model_version
-        v2 = helpers.add_version(exp.model).sha
-        helpers.add_version(exp.model).sha  # v3, not used
-=======
     def test_submatrix_with_model_versions(self, client, helpers, quick_experiment_version):
         exp = quick_experiment_version.experiment
         v1 = str(exp.model_version)
@@ -474,8 +452,7 @@
         other_model = recipes.model.make()
         other_model_version = helpers.add_fake_version(other_model, 'public')
         make_experiment(other_model, other_model_version.sha, exp.protocol, exp.protocol_version)
->>>>>>> 82e93f2d
-
+        
         response = client.get(
             '/experiments/matrix',
             {
@@ -492,19 +469,11 @@
         assert set(data['getMatrix']['models'].keys()) == {v1, v2}
         assert set(data['getMatrix']['experiments'].keys()) == {str(exp.pk)}
 
-<<<<<<< HEAD
-    def test_submatrix_with_all_model_versions(self, client, helpers, experiment_version):
-        exp = experiment_version.experiment
-        v1 = exp.model_version
-        v2 = helpers.add_version(exp.model).sha
-        v3 = helpers.add_version(exp.model).sha
-=======
     def test_submatrix_with_all_model_versions(self, client, helpers, quick_experiment_version):
         exp = quick_experiment_version.experiment
         v1 = str(exp.model_version)
         v2 = str(helpers.add_fake_version(exp.model).sha)
         v3 = str(helpers.add_fake_version(exp.model).sha)
->>>>>>> 82e93f2d
 
         exp2 = make_experiment(
             exp.model, v2,
@@ -548,19 +517,11 @@
         data = json.loads(response.content.decode())
         assert len(data['notifications']['errors']) == 1
 
-<<<<<<< HEAD
-    def test_submatrix_with_protocol_versions(self, client, helpers, experiment_version):
-        exp = experiment_version.experiment
-        v1 = exp.protocol_version
-        v2 = helpers.add_version(exp.protocol).sha
-        helpers.add_version(exp.protocol)  # v3, not used
-=======
     def test_submatrix_with_protocol_versions(self, client, helpers, quick_experiment_version):
         exp = quick_experiment_version.experiment
         v1 = str(exp.protocol_version)
         v2 = str(helpers.add_fake_version(exp.protocol).sha)
         helpers.add_fake_version(exp.protocol)  # v3, not used
->>>>>>> 82e93f2d
 
         exp2 = make_experiment(
             exp.model, exp.model_version,
@@ -588,19 +549,11 @@
         assert set(data['getMatrix']['protocols'].keys()) == {v1, v2}
         assert set(data['getMatrix']['experiments'].keys()) == {str(exp.pk), str(exp2.pk)}
 
-<<<<<<< HEAD
-    def test_submatrix_with_all_protocol_versions(self, client, helpers, experiment_version):
-        exp = experiment_version.experiment
-        v1 = exp.protocol_version
-        v2 = helpers.add_version(exp.protocol).sha
-        v3 = helpers.add_version(exp.protocol).sha
-=======
     def test_submatrix_with_all_protocol_versions(self, client, helpers, quick_experiment_version):
         exp = quick_experiment_version.experiment
         v1 = str(exp.protocol_version)
         v2 = str(helpers.add_fake_version(exp.protocol).sha)
         v3 = str(helpers.add_fake_version(exp.protocol).sha)
->>>>>>> 82e93f2d
 
         exp2 = make_experiment(
             exp.model, exp.model_version,
