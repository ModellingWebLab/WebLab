--- conflicted
+++ resolved
@@ -44,14 +44,10 @@
         model_version = model.repo.latest_commit.hexsha
         protocol_version = protocol.repo.latest_commit.hexsha
 
-<<<<<<< HEAD
+        assert Experiment.objects.count() == 0
+        assert RunningExperiment.objects.count() == 0
+
         version = submit_experiment(model, model_version, protocol, protocol_version, user, False)
-=======
-        assert Experiment.objects.count() == 0
-        assert RunningExperiment.objects.count() == 0
-
-        version = submit_experiment(model, model_version, protocol, protocol_version, user)
->>>>>>> 94a66d61
 
         # Check properties of the new experiment & version
         assert Experiment.objects.count() == 1
@@ -63,48 +59,7 @@
         assert version.experiment.author == user
         assert version.status == ExperimentVersion.STATUS_QUEUED
 
-<<<<<<< HEAD
-    def test_uses_existing_experiment(self, mock_post,
-                                      user, model_with_version, protocol_with_version):
-        model = model_with_version
-        protocol = protocol_with_version
-        model_version = model.repo.latest_commit.hexsha
-        protocol_version = protocol.repo.latest_commit.hexsha
-
-        experiment = recipes.experiment.make(model=model, model_version=model_version,
-                                             protocol=protocol, protocol_version=protocol_version)
-
-        version = submit_experiment(model, model_version, protocol, protocol_version, user, False)
-
-        assert version.experiment == experiment
-
-    def test_creates_running_experiment_record(self, mock_post,
-                                               user, model_with_version, protocol_with_version):
-        model = model_with_version
-        protocol = protocol_with_version
-        model_version = model.repo.latest_commit.hexsha
-        protocol_version = protocol.repo.latest_commit.hexsha
-
-        recipes.experiment.make(model=model, model_version=model_version,
-                                protocol=protocol, protocol_version=protocol_version)
-
-        version = submit_experiment(model, model_version, protocol, protocol_version, user, False)
-
-        assert version.running.count() == 1
-        assert RunningExperiment.objects.count() == 1
-
-    def test_submits_to_webservice(self, mock_post,
-                                   user, model_with_version, protocol_with_version):
-        model = model_with_version
-        protocol = protocol_with_version
-        model_version = model.repo.latest_commit.hexsha
-        protocol_version = protocol.repo.latest_commit.hexsha
-
-        version = submit_experiment(model, model_version, protocol, protocol_version, user, False)
-
-=======
         # Check it did submit to the webservice
->>>>>>> 94a66d61
         model_url = '/entities/models/%d/versions/%s/archive' % (model.pk, model_version)
         protocol_url = (
             '/entities/protocols/%d/versions/%s/archive' %
@@ -151,7 +106,7 @@
         experiment = recipes.experiment.make(model=model, model_version=model_version,
                                              protocol=protocol, protocol_version=protocol_version)
 
-        version = submit_experiment(model, model_version, protocol, protocol_version, user)
+        version = submit_experiment(model, model_version, protocol, protocol_version, user, False)
 
         assert version.experiment == experiment
 
