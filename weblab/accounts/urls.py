--- conflicted
+++ resolved
@@ -22,10 +22,6 @@
         views.MyAccountView.as_view(),
         name='myaccount',
     ),
-<<<<<<< HEAD
-]
-app_name = 'accounts'
-=======
 
     url(
         r'^(?P<pk>\d+)/delete/$',
@@ -34,4 +30,4 @@
     ),
 
 ]
->>>>>>> c443b4e9
+app_name = 'accounts'