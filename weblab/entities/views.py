import json
import mimetypes
import os.path
import shutil
import subprocess
from itertools import groupby
from tempfile import NamedTemporaryFile

import requests
from braces.views import UserFormKwargsMixin
from django.conf import settings
from django.contrib import messages
from django.contrib.auth.mixins import (
    LoginRequiredMixin,
    PermissionRequiredMixin,
    UserPassesTestMixin,
)
from django.core.urlresolvers import reverse
from django.http import (
    Http404,
    HttpResponse,
    HttpResponseBadRequest,
    HttpResponseRedirect,
    JsonResponse,
)
from django.core.exceptions import PermissionDenied
from django.utils.decorators import method_decorator
from django.utils.text import get_valid_filename
from django.views import View
<<<<<<< HEAD
from django.views.decorators.csrf import csrf_exempt
=======
from django.views.generic import TemplateView
>>>>>>> 32fc320f
from django.views.generic.base import RedirectView
from django.views.generic.detail import DetailView, SingleObjectMixin
from django.views.generic.edit import CreateView, DeleteView, FormMixin
from django.views.generic.list import ListView
from git import BadName, GitCommandError

from core.visibility import (
    Visibility, VisibilityMixin, visibility_check
)
from experiments.models import Experiment
from repocache.exceptions import RepoCacheMiss

from .forms import (
    EntityChangeVisibilityForm,
    EntityCollaboratorFormSet,
    EntityTagVersionForm,
    EntityVersionForm,
    FileUploadForm,
    ModelEntityForm,
    ProtocolEntityForm,
)
from .models import Entity, ModelEntity, ProtocolEntity
from .processing import process_check_protocol_callback


class EntityTypeMixin:
    """
    Mixin for including in pages about `Entity` objects
    """
    @property
    def model(self):
        return next(
            et 
            for et in (ModelEntity, ProtocolEntity)
            if et.entity_type == self.kwargs['entity_type']
        )

    def get_context_data(self, **kwargs):
        kwargs.update({
            'type': self.model.entity_type,
            'other_type': self.model.other_type,
        })
        return super().get_context_data(**kwargs)


class EntityVersionMixin(VisibilityMixin):
    """
    Mixin for views describing a specific version of an `Entity` object
    """

    def get_visibility(self):
        """
        Visibility comes from the entity version
        """
        try:
            return self._get_object().get_ref_version_visibility(self.kwargs['sha'])
        except RepoCacheMiss:
            raise Http404

    def get_commit(self):
        """
        Get the git commit applicable to this version

        :return: `entities.repository.Commit` object
        :raise: Http404 if commit not found
        """
        if not hasattr(self, '_commit'):
            try:
                self._commit = self._get_object().repo.get_commit(self.kwargs['sha'])
                if not self._commit:
                    raise Http404
            except BadName:
                raise Http404

        return self._commit

    def _get_object(self):
        if not hasattr(self, 'object'):
            self.object = self.get_object()
        return self.object

    def get_context_data(self, **kwargs):
        entity = self._get_object()
        commit = self.get_commit()
        kwargs.update(**{
            'version': commit,
            'visibility': self.get_visibility(),
            'tags': entity.get_tags(commit.hexsha),
            'master_filename': commit.master_filename,
        })
        return super().get_context_data(**kwargs)


class EntityCollaboratorRequiredMixin(UserPassesTestMixin):
    def test_func(self):
        return self.get_object().is_editable_by(self.request.user)

class EntityCreateView(
    LoginRequiredMixin, PermissionRequiredMixin, EntityTypeMixin,
    UserFormKwargsMixin, CreateView
):
    """
    Create new entity
    """
    template_name = 'entities/entity_form.html'

    @property
    def permission_required(self):
        if self.model is ModelEntity:
            return 'entities.create_model'
        elif self.model is ProtocolEntity:
            return 'entities.create_protocol'

    @property
    def form_class(self):
        if self.model is ModelEntity:
            return ModelEntityForm
        elif self.model is ProtocolEntity:
            return ProtocolEntityForm

    def get_success_url(self):
        return reverse('entities:newversion',
                       args=[self.kwargs['entity_type'], self.object.pk])


class EntityListView(LoginRequiredMixin, EntityTypeMixin, ListView):
    """
    List all user's entities of the given type
    """
    template_name = 'entities/entity_list.html'

    def get_queryset(self):
        return self.model.objects.filter(author=self.request.user)


class EntityVersionView(EntityTypeMixin, EntityVersionMixin, DetailView):
    """
    View a version of an entity
    """
    context_object_name = 'entity'
    template_name = 'entities/entity_version.html'

    def get_context_data(self, **kwargs):
        entity = self._get_object()
        visibility = entity.get_version_visibility(self.get_commit().hexsha)
        kwargs['form'] = EntityChangeVisibilityForm(initial={
            'visibility': visibility,
        })
        return super().get_context_data(**kwargs)



def get_file_type(filename):
    _, ext = os.path.splitext(filename)

    extensions = {
        'cellml': 'CellML',
        'txt': 'TXTPROTOCOL',
        'xml': 'XMLPROTOCOL',
        'zip': 'COMBINE archive',
        'omex': 'COMBINE archive',
    }

    return extensions.get(ext[1:], 'Unknown')


class EntityVersionJsonView(EntityTypeMixin, EntityVersionMixin, SingleObjectMixin, View):
    def _file_json(self, blob):
        obj = self._get_object()
        commit = self.get_commit()

        return {
            'id': blob.name,
            'name': blob.name,
            'filetype': get_file_type(blob.name),
            'size': blob.size,
            'created': commit.committed_at,
            'url': reverse(
                'entities:file_download',
                args=[obj.entity_type, obj.id, commit.hexsha, blob.name]
            ),
        }

    def get(self, request, *args, **kwargs):
        obj = self._get_object()
        commit = self.get_commit()

        files = [
            self._file_json(f)
            for f in commit.files
            if f.name not in ['manifest.xml', 'metadata.rdf']
        ]
        return JsonResponse({
            'version': {
                'id': commit.hexsha,
                'author': obj.author.full_name,
                'entityId': obj.id,
                'visibility': obj.get_version_visibility(commit.hexsha),
                'created': commit.committed_at,
                'name': obj.name,
                'version': obj.repo.get_name_for_commit(commit.hexsha),
                'files': files,
                'numFiles': len(files),
                'url': reverse(
                    'entities:version',
                    args=[obj.entity_type, obj.id, commit.hexsha]
                ),
                'download_url': reverse(
                    'entities:entity_archive',
                    args=[obj.entity_type, obj.id, commit.hexsha]
                ),
                'change_url': reverse(
                    'entities:change_visibility',
                    args=[obj.entity_type, obj.id, commit.hexsha]
                ),
            }
        })



class EntityCompareExperimentsView(EntityTypeMixin, EntityVersionMixin, DetailView):
    context_object_name = 'entity'
    template_name = 'entities/compare_experiments.html'

    def get_context_data(self, **kwargs):
        entity = self._get_object()
        commit = self.get_commit()

        entity_type = entity.entity_type
        other_type = entity.other_type
        experiments = Experiment.objects.filter(**{
            entity_type: entity.pk,
            ('%s_version' % entity_type): commit.hexsha,
        }).select_related(other_type).order_by(other_type, '-created_at')

        experiments = [
            exp for exp in experiments
            if exp.is_visible_to_user(self.request.user)
        ]

        kwargs['comparisons'] = [
            (obj, list(exp))
            for (obj, exp) in groupby(experiments, lambda exp: getattr(exp, other_type))
        ]

        return super().get_context_data(**kwargs)


class EntityComparisonView(EntityTypeMixin, TemplateView):
    template_name = 'entities/compare.html'

    def get_context_data(self, **kwargs):
        valid_versions = []
        for version in self.kwargs['versions'].strip('/').split('/'):
            id, sha = version.split(':')
            try:
                entity = Entity.objects.get(pk=id)
                if entity.is_version_visible_to_user(sha, self.request.user):
                    valid_versions.append(version)
            except (RepoCacheMiss, Entity.DoesNotExist):
                messages.error(
                    self.request,
                    'Some requested entities could not be found '
                    '(or you don\'t have permission to see them)'
                )

        kwargs['entity_versions'] = valid_versions
        return super().get_context_data(**kwargs)


class EntityComparisonJsonView(View):
    """
    Serve up JSON view of multiple entity versions for comparison
    """
    def _file_json(self, entity, commit, blob):
        """
        JSON for a single file in a version of the entity

        :param entity: Entity object
        :param commit: `Commit` object
        :param blob: `git.Blob` object
        """
        return {
            'id': blob.name,
            'name': blob.name,
            'author': entity.author.full_name,
            'created': commit.committed_at,
            'filetype': get_file_type(blob.name),
            'size': blob.size,
            'url': reverse(
                'entities:file_download',
                args=[entity.entity_type, entity.id, commit.hexsha, blob.name]
            ),
        }

    def _version_json(self, entity, commit):
        """
        JSON for a single entity version

        :param entity: Entity object
        :param commit: `Commit` object
        """
        files = [
            self._file_json(entity, commit, f)
            for f in commit.files
            if f.name not in ['manifest.xml', 'metadata.rdf']
        ]
        return {
            'id': commit.hexsha,
            'entityId': entity.id,
            'author': entity.author.full_name,
            'parsedOk': False,
            'visibility': entity.get_version_visibility(commit.hexsha, default=entity.DEFAULT_VISIBILITY),
            'created': commit.committed_at,
            'name': entity.name,
            'version': entity.repo.get_name_for_commit(commit.hexsha),
            'files': files,
            'commitMessage': commit.message,
            'numFiles': len(files),
        }

    def get(self, request, *args, **kwargs):
        json_entities = []
        for version in self.kwargs['versions'].strip('/').split('/'):
            id, sha = version.split(':')
            try:
                entity = Entity.objects.get(pk=id)
                if entity.is_version_visible_to_user(sha, request.user):
                    json_entities.append(
                        self._version_json(entity, entity.repo.get_commit(sha))
                    )
            except (RepoCacheMiss, Entity.DoesNotExist):
                pass

        response = {
            'getEntityInfos': {
                'entities': json_entities
            }
        }

        return JsonResponse(response)


class EntityView(VisibilityMixin, SingleObjectMixin, RedirectView):
    """
    View an entity

    All this does is redirect to the latest version of the entity.
    """
    model = Entity

    def get_redirect_url(self, *args, **kwargs):
        url_name = 'entities:version'
        return reverse(url_name, args=[kwargs['entity_type'], kwargs['pk'], 'latest'])


class EntityTagVersionView(
    LoginRequiredMixin, EntityCollaboratorRequiredMixin, FormMixin, EntityVersionMixin, DetailView
):
    """Add a new tag to an existing version of an entity."""
    context_object_name = 'entity'
    form_class = EntityTagVersionForm
    model = Entity
    template_name = 'entities/entity_tag_version.html'

    def get_context_data(self, **kwargs):
        entity = self._get_object()
        kwargs['type'] = entity.entity_type
        return super().get_context_data(**kwargs)

    def post(self, request, *args, **kwargs):
        """Check the form and possibly add the tag in the repo.

        Called by Django when a form is submitted.
        """
        form = self.get_form()
        if form.is_valid():
            entity = self._get_object()
            commit = self.get_commit()
            tag = form.cleaned_data['tag']
            try:
                entity.add_tag(tag, commit.hexsha)
            except GitCommandError as e:
                msg = e.stderr.strip().split(':', 1)[1][2:-1]
                form.add_error('tag', msg)
                return self.form_invalid(form)
            return self.form_valid(form)
        else:
            return self.form_invalid(form)

    def get_success_url(self):
        """What page to show when the form was processed OK."""
        entity = self._get_object()
        version = self.kwargs['sha']
        return reverse('entities:version', args=[entity.entity_type, entity.id, version])


class EntityDeleteView(UserPassesTestMixin, DeleteView):
    """
    Delete an entity
    """
    model = Entity
    # Raise a 403 error rather than redirecting to login,
    # if the user doesn't have delete permissions.
    raise_exception = True

    def test_func(self):
        return self.get_object().is_deletable_by(self.request.user)

    def get_success_url(self, *args, **kwargs):
        return reverse('entities:list', args=[self.kwargs['entity_type']])


class EntityNewVersionView(
    EntityTypeMixin, LoginRequiredMixin, EntityCollaboratorRequiredMixin, FormMixin, DetailView
):
    """
    Create a new version of an entity.
    """
    context_object_name = 'entity'
    template_name = 'entities/entity_newversion.html'
    form_class = EntityVersionForm

    def get_initial(self):
        initial = super().get_initial()
        delete_file = self.request.GET.get('deletefile')
        if delete_file:
            initial['commit_message'] = 'Delete %s' % delete_file
        initial['visibility'] = self.get_object().visibility
        return initial

    def get_context_data(self, **kwargs):
        entity = self.object
        latest = entity.repo.latest_commit
        if latest:
            kwargs.update(**{
                'latest_version': latest,
                'master_filename': latest.master_filename,
            })

        kwargs['delete_file'] = self.request.GET.get('deletefile')
        return super().get_context_data(**kwargs)

    def post(self, request, *args, **kwargs):
        entity = self.object = self.get_object()

        git_errors = []
        files_to_delete = set()  # Temp files to be removed if successful

        # Delete files from the index
        deletions = request.POST.getlist('delete_filename[]')
        for filename in deletions:
            path = str(entity.repo_abs_path / filename)
            try:
                entity.repo.rm_file(path)
            except GitCommandError as e:
                git_errors.append(e.stderr)

        # Copy files into the index
        additions = request.POST.getlist('filename[]')
        for upload in entity.files.filter(upload__in=additions):
            src = os.path.join(settings.MEDIA_ROOT, upload.upload.name)
            dest = str(entity.repo_abs_path / upload.original_name)
            files_to_delete.add(src)
            shutil.copy(src, dest)
            try:
                entity.repo.add_file(dest)
            except GitCommandError as e:
                git_errors.append(e.stderr)

        if git_errors:
            # If there were any errors with adding or deleting files,
            # inform the user and reset the index / working tree
            # (as resubmission of the form will do it all again).
            entity.repo.hard_reset()
            return self.fail_with_git_errors(git_errors)

        main_file = request.POST.get('mainEntry')
        entity.repo.generate_manifest(master_filename=main_file)

        if entity.repo.has_changes:
            # Commit and tag the repo
            commit = entity.repo.commit(request.POST['commit_message'], request.user)

            visibility = request.POST['visibility']
            entity.set_visibility_in_repo(commit, visibility)
            entity.repocache.add_version(commit.hexsha)

            tag = request.POST['tag']
            if tag:
                try:
                    entity.add_tag(tag, commit.hexsha)
                except GitCommandError as e:
                    entity.repo.rollback()
                    for f in entity.repo.untracked_files:
                        os.remove(str(entity.repo_abs_path / f))
                    return self.fail_with_git_errors([e.stderr])

            # Temporary upload files have been safely committed, so can be deleted
            for filename in files_to_delete:
                os.remove(filename)
            entity.analyse_new_version(commit)
            return HttpResponseRedirect(
                reverse('entities:detail', args=[entity.entity_type, entity.id]))
        else:
            # Nothing changed, so inform the user and do nothing else.
            form = self.get_form()
            form.add_error(None, 'No changes were made for this version')
            return self.form_invalid(form)

    def fail_with_git_errors(self, git_errors):
        form = self.get_form()
        for error in git_errors:
            form.add_error(None, 'Git command error: %s' % error)
        return self.form_invalid(form)


class EntityVersionListView(EntityTypeMixin, VisibilityMixin, DetailView):
    """
    Base class for listing versions of an entity
    """
    context_object_name = 'entity'
    template_name = 'entities/entity_versions.html'

    def get_context_data(self, **kwargs):
        entity = self.object

        versions = entity.cachedentity.versions
        if self.request.user not in entity.viewers:
            versions = versions.filter(visibility=Visibility.PUBLIC)

        kwargs.update(**{
            'versions': list(
                (list(version.tags.values_list('tag', flat=True)),
                 entity.repo.get_commit(version.sha))
                for version in versions.prefetch_related('tags')
            )
        })
        return super().get_context_data(**kwargs)



class EntityArchiveView(SingleObjectMixin, EntityVersionMixin, View):
    """
    Download a version of an entity as a COMBINE archive
    """
    model = Entity

    def check_access_token(self, token):
        """
        Override to allow token based access to entity archive downloads -
        must match a `RunningExperiment` or `AnalysisTask` object set up against the entity
        """
        from entities.models import AnalysisTask
        from experiments.models import RunningExperiment
        entity_field = 'experiment_version__experiment__%s' % self.kwargs['entity_type']
        self_id = self._get_object().id
        return (RunningExperiment.objects.filter(
            id=token,
            **{entity_field: self_id}
        ).exists() or AnalysisTask.objects.filter(id=token, entity=self_id).exists())

    def get(self, request, *args, **kwargs):
        entity = self._get_object()
        commit = self.get_commit()

        zipfile_name = os.path.join(
            get_valid_filename('%s_%s.zip' % (entity.name, commit.hexsha))
        )

        archive = commit.write_archive()

        response = HttpResponse(content_type='application/zip')
        response['Content-Disposition'] = 'attachment; filename=%s' % zipfile_name
        response.write(archive.read())

        return response


class FileUploadView(View):
    """
    Upload files to an entity
    """
    form_class = FileUploadForm

    def post(self, request, *args, **kwargs):
        form = FileUploadForm(self.request.POST, self.request.FILES)
        if form.is_valid():
            uploaded_file = request.FILES['upload']
            form.instance.entity_id = self.kwargs['pk']
            form.instance.original_name = uploaded_file.name
            data = form.save()
            upload = data.upload
            doc = {
                "files": [
                    {
                        'is_valid': True,
                        'size': upload.size,
                        'name': uploaded_file.name,
                        'stored_name': upload.name,
                        'url': upload.url,
                    }
                ]
            }
            return JsonResponse(doc)

        else:
            return HttpResponseBadRequest(form.errors)


class ChangeVisibilityView(UserPassesTestMixin, EntityVersionMixin, DetailView):
    model = Entity

    # Raise a 403 error rather than redirecting to login,
    # if the user doesn't have the correct permissions.
    raise_exception = True

    def test_func(self):
        return self._get_object().is_visibility_editable_by(self.request.user)

    def post(self, request, *args, **kwargs):
        """
        Check the form and possibly set the visibility

        Called by Django when a form is submitted.
        """
        form = EntityChangeVisibilityForm(self.request.POST)
        if form.is_valid():
            obj = self._get_object()
            sha = self.kwargs['sha']
            obj.set_version_visibility(sha, self.request.POST['visibility'])
            response = {
                'updateVisibility': {
                    'response': True,
                    'responseText': 'successfully updated',
                }
            }
        else:
            response = {
                'notifications': {
                    'errors': ['updating visibility failed']
                }
            }

        return JsonResponse(response)


class EntityFileDownloadView(EntityTypeMixin, EntityVersionMixin, SingleObjectMixin, View):
    """
    Download an individual file from an entity version
    """
    def get(self, request, *args, **kwargs):
        filename = self.kwargs['filename']
        version = self.get_commit()

        content_type, _ = mimetypes.guess_type(filename)
        if content_type is None:
            content_type = 'application/octet-stream'

        response = HttpResponse(content_type=content_type)
        response['Content-Disposition'] = 'attachment; filename=%s' % filename
        blob = version.get_blob(filename)
        if blob:
            response.write(blob.data_stream.read())
        else:
            raise Http404

        return response


class EntityCollaboratorsView(LoginRequiredMixin, UserPassesTestMixin, DetailView):
    model = Entity
    formset_class = EntityCollaboratorFormSet
    template_name = 'entities/entity_collaborators_form.html'
    context_object_name = 'entity'

    def _get_object(self):
        if not hasattr(self, 'object'):
            self.object = self.get_object()
        return self.object

    def test_func(self):
        return self._get_object().is_managed_by(self.request.user)

    def handle_no_permission(self):
        if self.raise_exception or self.request.user.is_authenticated:
            raise PermissionDenied(self.get_permission_denied_message())
        else:
            return super().handle_no_permission()

    def get_formset(self):
        entity = self._get_object()
        initial = [{'email': u.email} for u in entity.collaborators]
        form_kwargs = {'entity': entity}
        if self.request.method == 'POST':
            return self.formset_class(
                self.request.POST,
                initial=initial,
                form_kwargs=form_kwargs)
        else:
            return self.formset_class(initial=initial, form_kwargs=form_kwargs)

    def post(self, request, *args, **kwargs):
        self.object = self._get_object()
        formset = self.get_formset()
        if formset.is_valid():
            formset.save()
            return HttpResponseRedirect(self.get_success_url())
        else:
            return self.render_to_response(self.get_context_data(formset=formset))

    def get_success_url(self):
        """What page to show when the form was processed OK."""
        entity = self.object
        return reverse('entities:entity_collaborators', args=[entity.entity_type, entity.id])

    def get_context_data(self, **kwargs):
        if 'formset' not in kwargs:
            kwargs['formset'] = self.get_formset()
        kwargs['type'] = self.object.entity_type
        return super().get_context_data(**kwargs)


<<<<<<< HEAD
@method_decorator(csrf_exempt, name='dispatch')
class CheckProtocolCallbackView(View):
    def post(self, request, *args, **kwargs):
        result = process_check_protocol_callback(json.loads(request.body.decode()))
        return JsonResponse(result)
=======
class EntityDiffView(View):
    def _get_unix_diff(self, file1, file2):
        with NamedTemporaryFile() as tmp1, NamedTemporaryFile() as tmp2:
            tmp1.write(file1.data_stream.read())
            tmp2.write(file2.data_stream.read())
            tmp1.flush()
            tmp2.flush()

            result = {}
            try:
                output = subprocess.run(
                    ['diff', '-a', tmp1.name, tmp2.name],
                    stdout=subprocess.PIPE)
                result['unixDiff'] = output.stdout.decode()
                result['response'] = True
            except subprocess.SubprocessError as e:
                result['responseText'] = "Couldn't compute unix diff (%s)" % e

            return result

    def _get_bives_diff(self, file1, file2):
        file1_url = 'file1_url'
        file2_url = 'file2_url'
        bives_url = settings.BIVES_URL 
        post_data = {
            'files': [
                file1.data_stream.read().decode(),
                file2.data_stream.read().decode(),
            ],
            'commands': [
                'compHierarchyJson',
                'reactionsJson',
                'reportHtml',
                'xmlDiff',
            ]
        }

        result = {}
        bives_response = requests.post(bives_url, json=post_data)

        if bives_response.ok:
            bives_json = bives_response.json()

            if 'error' in bives_json:
                result['responseText'] = '\n'.join(bives_json['error'])
            else:
                result['bivesDiff'] = bives_json
                result['response'] = True
        else:
            result['responseText'] = (
                'bives request failed: %d (%s)' %
                (bives_response.status_code, bives_response.content.decode())
            )

        return result

    def get(self, request, *args, **kwargs):
        filename = self.kwargs['filename']
        json_entities = []

        versions = self.kwargs['versions'].strip('/').split('/')

        diff_type = self.request.GET.get('type', 'unix')
        if diff_type == 'unix':
            task = 'getUnixDiff'
        elif diff_type == 'bives':
            task = 'getBivesDiff'
        else:
            return JsonResponse({'error': 'invalid diff type'})


        files = []
        for version in versions:
            id, sha = version.split(':')
            try:
                entity = Entity.objects.get(pk=id)
                if entity.is_version_visible_to_user(sha, request.user):
                    files.append(entity.repo.get_commit(sha).get_blob(filename))
            except (RepoCacheMiss, Entity.DoesNotExist):
                pass


        if len(files) != 2:
            result = {
                'responseText': 'invalid request'
            }
        elif diff_type == 'unix':
            result = self._get_unix_diff(*files)
        elif diff_type == 'bives':
            result = self._get_bives_diff(*files)

        return JsonResponse({
            task: result
        })
>>>>>>> 32fc320f
<|MERGE_RESOLUTION|>--- conflicted
+++ resolved
@@ -27,11 +27,8 @@
 from django.utils.decorators import method_decorator
 from django.utils.text import get_valid_filename
 from django.views import View
-<<<<<<< HEAD
 from django.views.decorators.csrf import csrf_exempt
-=======
 from django.views.generic import TemplateView
->>>>>>> 32fc320f
 from django.views.generic.base import RedirectView
 from django.views.generic.detail import DetailView, SingleObjectMixin
 from django.views.generic.edit import CreateView, DeleteView, FormMixin
@@ -755,13 +752,13 @@
         return super().get_context_data(**kwargs)
 
 
-<<<<<<< HEAD
 @method_decorator(csrf_exempt, name='dispatch')
 class CheckProtocolCallbackView(View):
     def post(self, request, *args, **kwargs):
         result = process_check_protocol_callback(json.loads(request.body.decode()))
         return JsonResponse(result)
-=======
+
+
 class EntityDiffView(View):
     def _get_unix_diff(self, file1, file2):
         with NamedTemporaryFile() as tmp1, NamedTemporaryFile() as tmp2:
@@ -855,5 +852,4 @@
 
         return JsonResponse({
             task: result
-        })
->>>>>>> 32fc320f
+        })