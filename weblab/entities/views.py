--- conflicted
+++ resolved
@@ -543,11 +543,7 @@
 
             # Show the user the new version
             return HttpResponseRedirect(
-<<<<<<< HEAD
-                reverse('entities:%s_version' % entity.entity_type, args=[entity.id, commit.hexsha]))
-=======
-                reverse('entities:detail', args=[entity.entity_type, entity.id]))
->>>>>>> 0457a97c
+                reverse('entities:version', args=[entity.entity_type, entity.id, commit.hexsha]))
         else:
             # Nothing changed, so inform the user and do nothing else.
             form = self.get_form()
