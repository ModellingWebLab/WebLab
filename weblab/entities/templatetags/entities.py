import math

from django import template
from django.core.urlresolvers import reverse

from core.filetypes import get_file_type


register = template.Library()


@register.filter
def human_readable_bytes(num_bytes):
    sizes = ['Bytes', 'KB', 'MB', 'GB', 'TB']
    if not num_bytes:
        return '0 Bytes'
    i = int(math.log(num_bytes, 1024))
    return '{:.2f} {}'.format(num_bytes / (1024**i), sizes[i])


@register.filter
def file_type(filename):
    return get_file_type(filename)


@register.simple_tag(takes_context=True)
def ns_url(context, name, *args):
    """An extended version of the built-in url tag that dynamically figures out the namespace portion.

    :param name: the URL pattern name, *without* initial namespace (that will be determined from context)
    :param args: any positional args for the URL
    """
    ns = context['current_namespace']
    return reverse(ns + ':' + name, args=args)


@register.simple_tag(takes_context=True)
def entity_url(context, name, entity, *args):
    """An extended version of the built-in url tag specifically for common entity URLs.

    :param name: the URL pattern name, *without* initial namespace (that will be determined from context)
    :param entity: the entity this URL is about
    :param args: any extra positional args for the URL
    """
    ns = context['current_namespace']
    return reverse(ns + ':' + name, args=(entity.url_type, entity.id) + args)


@register.simple_tag(takes_context=True)
def entity_version_url(context, name, entity, commit, *args):
    """An extended version of the built-in url tag specifically for common entity version URLs.

    :param name: the URL pattern name, *without* initial namespace (that will be determined from context)
    :param entity: the entity this URL is about
    :param commit: the version this URL is about
    :param args: any extra positional args for the URL
    """
    ns = context['current_namespace']
    url_name = ns + ':' + name
    last_tag = _url_friendly_label(entity, commit)
    args = (entity.url_type, entity.id, last_tag) + args
    return reverse(url_name, args=args)


@register.simple_tag(takes_context=True)
def tag_version_url(context, entity, commit):
    """Generate the URL for tagging a version of an entity.

    :param entity: the entity this URL is about
    :param commit: the version this URL is about
    """
    ns = context['current_namespace']
    url_name = ns + ':tag_version'
    last_tag = _url_friendly_label(entity, commit)
    args = (entity.id, last_tag)
    return reverse(url_name, args=args)


@register.simple_tag(takes_context=True)
def entity_comparison_json_url(context, entity_versions, entity_type):
    """Generate a URL for the EntityComparisonJsonView."""
    ns = context['current_namespace']
    if entity_versions:
        version_ids = '/' + '/'.join(entity_versions)
    else:
        version_ids = ''
    return reverse(ns + ':compare_json', args=[entity_type, version_ids])


@register.simple_tag(takes_context=True)
def url_entity_comparison_base(context, entity_type):
    """
    Base URL for entity comparison page
    """
    # Use dummy IDs to set up a comparison URL, then chop them off to
    # get the base. This will be used by javascript to generate comparisons
    # between entity versions.
    ns = context['current_namespace']
    url = reverse(ns + ':compare', args=[entity_type, '/1:a'])
    return url[:-4]


@register.simple_tag(takes_context=True)
def url_entity_diff_base(context, entity_type):
    """
    Base URL for entity diff
    """
    # Use dummy IDs to set up a diff URL, then chop them off to
    # get the base. This will be used by javascript to generate diff URLs
    # between entity versions.
    ns = context['current_namespace']
    url = reverse(ns + ':diff', args=[entity_type, '/1:a/2:b', 'file.json'])
    return url.split('/1:a/2:b')[0]


@register.filter
def name_of_model(experiment):
    model = experiment.model
<<<<<<< HEAD
    model_version = model.repo.get_name_for_commit(experiment.model_version.sha)
=======
    model_version = model.repocache.get_name_for_version(experiment.model_version)
>>>>>>> 0437f82a
    return '%s @ %s' % (model.name, model_version)


@register.filter
def name_of_protocol(experiment):
    protocol = experiment.protocol
<<<<<<< HEAD
    protocol_version = protocol.repo.get_name_for_commit(experiment.protocol_version.sha)
=======
    protocol_version = protocol.repocache.get_name_for_version(experiment.protocol_version)
>>>>>>> 0437f82a
    return '%s @ %s' % (protocol.name, protocol_version)


def _url_friendly_label(entity, version):
    """
    Get URL-friendly version label for a commit

    :param entity: Entity the commit belongs to
    :param version: CachedEntityVersion object
    """
    tags = version.tags.last()
    if tags is not None:
        tag = tags.tag
        if tag is None or tag in ['new', 'latest']:
            return version.sha
        else:
            return tag
    return version.sha


@register.filter
def url_compare_experiments(entity, commit):
    """Generate the view URL for comparing experiments using
    a specific version of this entity

    e.g. comparing experiments using version of a model across all available protocols
    """
    url_name = 'entities:compare_experiments'
    last_tag = _url_friendly_label(entity, commit)
    args = [entity.url_type, entity.id, last_tag]
    return reverse(url_name, args=args)


@register.filter
def url_run_experiments(entity, commit):
    last_tag = _url_friendly_label(entity, commit)
    args = [entity.url_type, entity.id, last_tag]
    return reverse('entities:runexperiments', args=args)


@register.simple_tag(takes_context=True)
def can_create_version(context, entity):
    return entity.is_editable_by(context['user'])


@register.simple_tag(takes_context=True)
def can_create_entity(context, entity_type):
    user = context['user']
    return user.has_perm('entities.create_{}'.format(entity_type))


@register.simple_tag(takes_context=True)
def can_delete_entity(context, entity):
    user = context['user']
    return entity.is_deletable_by(user)


@register.simple_tag(takes_context=True)
def can_manage_entity(context, entity):
    user = context['user']
    return entity.is_managed_by(user)<|MERGE_RESOLUTION|>--- conflicted
+++ resolved
@@ -116,22 +116,14 @@
 @register.filter
 def name_of_model(experiment):
     model = experiment.model
-<<<<<<< HEAD
-    model_version = model.repo.get_name_for_commit(experiment.model_version.sha)
-=======
-    model_version = model.repocache.get_name_for_version(experiment.model_version)
->>>>>>> 0437f82a
+    model_version = model.repocache.get_name_for_version(experiment.model_version.sha)
     return '%s @ %s' % (model.name, model_version)
 
 
 @register.filter
 def name_of_protocol(experiment):
     protocol = experiment.protocol
-<<<<<<< HEAD
-    protocol_version = protocol.repo.get_name_for_commit(experiment.protocol_version.sha)
-=======
-    protocol_version = protocol.repocache.get_name_for_version(experiment.protocol_version)
->>>>>>> 0437f82a
+    protocol_version = protocol.repocache.get_name_for_version(experiment.protocol_version.sha)
     return '%s @ %s' % (protocol.name, protocol_version)
 
 
