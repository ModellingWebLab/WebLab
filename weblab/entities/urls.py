--- conflicted
+++ resolved
@@ -10,21 +10,15 @@
 
 urlpatterns = [
     url(
-<<<<<<< HEAD
         r'^callback/check-proto$',
         views.CheckProtocolCallbackView.as_view(),
         name='protocol_check_callback',
     ),
 
     url(
-        r'^models/$',
-        views.ModelEntityListView.as_view(),
-        name='models',
-=======
         r'^%s/$' % _ENTITY_TYPE,
         views.EntityListView.as_view(),
         name='list',
->>>>>>> 32fc320f
     ),
 
     url(
