--- conflicted
+++ resolved
@@ -13,6 +13,12 @@
         r'^callback/check-proto$',
         views.CheckProtocolCallbackView.as_view(),
         name='protocol_check_callback',
+    ),
+
+    url(
+        r'^protocols/get_interfaces$',
+        views.GetProtocolInterfacesJsonView.as_view(),
+        name='get_protocol_interfaces',
     ),
 
     url(
@@ -76,47 +82,9 @@
     ),
 
     url(
-<<<<<<< HEAD
-        r'^tag/(?P<pk>\d+)/%s$' % _COMMIT,
-        views.EntityTagVersionView.as_view(),
-        name='tag_version',
-    ),
-
-    url(
-        r'^protocols/$',
-        views.ProtocolEntityListView.as_view(),
-        name='protocols',
-    ),
-
-    url(
-        r'^protocols/new$',
-        views.ProtocolEntityCreateView.as_view(),
-        name='new_protocol',
-    ),
-
-    url(
-        r'^protocols/get_interfaces$',
-        views.GetProtocolInterfacesJsonView.as_view(),
-        name='get_protocol_interfaces',
-    ),
-
-    url(
-        r'^protocols/(?P<pk>\d+)$',
-        views.EntityView.as_view(),
-        {'entity_type': 'protocol'},
-        name='protocol',
-    ),
-
-    url(
-        r'^protocols/(?P<pk>\d+)/delete$',
-        views.EntityDeleteView.as_view(),
-        {'entity_type': 'protocol'},
-        name='protocol_delete',
-=======
         r'^%s/compare(?P<versions>(/\d+:%s)*)/info$' % (_ENTITY_TYPE, _COMMIT),
         views.EntityComparisonJsonView.as_view(),
         name='compare_json',
->>>>>>> 87f11155
     ),
 
 
