import pytest

import entities.templatetags.entities as entity_tags
from core import recipes


def test_human_readable_bytes():
    assert entity_tags.human_readable_bytes(0) == '0 Bytes'

    assert entity_tags.human_readable_bytes(512) == '512.00 Bytes'

    assert entity_tags.human_readable_bytes(2**10) == '1.00 KB'
    assert entity_tags.human_readable_bytes(2**10 * 1.5) == '1.50 KB'

    assert entity_tags.human_readable_bytes(2**20) == '1.00 MB'
    assert entity_tags.human_readable_bytes(2**20 * 1.5) == '1.50 MB'

    assert entity_tags.human_readable_bytes(2**30) == '1.00 GB'
    assert entity_tags.human_readable_bytes(2**30 * 1.5) == '1.50 GB'

    assert entity_tags.human_readable_bytes(2**40) == '1.00 TB'
    assert entity_tags.human_readable_bytes(2**40 * 1.5) == '1.50 TB'


def test_file_type():
    assert entity_tags.file_type('thing.cellml') == 'CellML'
    assert entity_tags.file_type('thing.txt') == 'TXTPROTOCOL'
    assert entity_tags.file_type('thing.xml') == 'XMLPROTOCOL'
    assert entity_tags.file_type('thing.zip') == 'COMBINE archive'
    assert entity_tags.file_type('thing.omex') == 'COMBINE archive'
    assert entity_tags.file_type('thing.jpg') == 'Unknown'


@pytest.mark.django_db
def test_model_urls(model_with_version):
    model = model_with_version
    model_version = model.repo.latest_commit
<<<<<<< HEAD
    context = {'current_namespace': 'entities'}

    assert entity_tags.ns_url(context, 'new', 'model') == '/entities/models/new'
    assert entity_tags.entity_url(context, 'detail', model) == '/entities/models/%d' % model.pk
    assert entity_tags.entity_url(context, 'delete', model) == '/entities/models/%d/delete' % model.pk
    assert entity_tags.entity_url(context, 'version_list', model) == '/entities/models/%d/versions/' % model.pk
    assert entity_tags.entity_url(context, 'newversion', model) == '/entities/models/%d/versions/new' % model.pk
    assert (entity_tags.entity_version_url(context, 'version', model, model_version) ==
            '/entities/models/%d/versions/%s' % (model.pk, model_version.hexsha))
    assert (entity_tags.entity_version_url(context, 'version_json', model, model_version) ==
            '/entities/models/%d/versions/%s/files.json' % (model.pk, model_version.hexsha))
=======

    assert entity_tags.url_new('model') == '/entities/models/new'
    assert entity_tags.url_entity(model) == '/entities/models/%d' % model.pk
    assert entity_tags.url_delete(model) == '/entities/models/%d/delete' % model.pk
    assert entity_tags.url_versions(model) == '/entities/models/%d/versions/' % model.pk
    assert entity_tags.url_newversion(model) == '/entities/models/%d/versions/new' % model.pk
    assert (entity_tags.url_version(model, model_version) ==
            '/entities/models/%d/versions/%s' % (model.pk, model_version.sha))
    assert (entity_tags.url_version_json(model, model_version) ==
            '/entities/models/%d/versions/%s/files.json' % (model.pk, model_version.sha))
>>>>>>> 5c4de6f2
    assert (entity_tags.url_compare_experiments(model, model_version) ==
            '/entities/models/%d/versions/%s/compare' % (model.pk, model_version.sha))

<<<<<<< HEAD
    assert (entity_tags.entity_version_url(context, 'change_visibility', model, model_version) ==
            '/entities/models/%d/versions/%s/visibility' % (model.pk, model_version.hexsha))
    assert (entity_tags.tag_version_url(context, model, model_version) ==
            '/entities/tag/%d/%s' % (model.pk, model_version.hexsha))

    assert entity_tags.url_entity_comparison_base(context, 'model') == '/entities/models/compare'
    assert entity_tags.url_entity_diff_base(context, 'model') == '/entities/models/diff'

    assert (entity_tags.entity_comparison_json_url(context, ['%d:%s' % (model.pk, model_version.hexsha)], 'model') ==
            '/entities/models/compare/%d:%s/info' % (model.pk, model_version.hexsha))
=======
    assert (entity_tags.url_change_version_visibility(model, model_version) ==
            '/entities/models/%d/versions/%s/visibility' % (model.pk, model_version.sha))
    assert (entity_tags.url_tag_version(model, model_version) ==
            '/entities/tag/%d/%s' % (model.pk, model_version.sha))
    assert entity_tags.url_entity_comparison_base('model') == '/entities/models/compare'
    assert entity_tags.url_entity_diff_base('model') == '/entities/models/diff'

    assert (entity_tags.url_entity_comparison_json(['%d:%s' % (model.pk, model_version.sha)], 'model') ==
            '/entities/models/compare/%d:%s/info' % (model.pk, model_version.sha))
>>>>>>> 5c4de6f2


@pytest.mark.django_db
def test_protocol_urls(protocol_with_version):
    protocol = protocol_with_version
    protocol_version = protocol.repo.latest_commit
    context = {'current_namespace': 'entities'}

    assert entity_tags.ns_url(context, 'new', 'protocol') == '/entities/protocols/new'
    assert entity_tags.entity_url(context, 'detail', protocol) == '/entities/protocols/%d' % protocol.pk
    assert entity_tags.entity_url(context, 'delete', protocol) == '/entities/protocols/%d/delete' % protocol.pk
    assert entity_tags.entity_url(context, 'version_list', protocol) == '/entities/protocols/%d/versions/' % protocol.pk
    assert (entity_tags.entity_url(context, 'newversion', protocol) ==
            '/entities/protocols/%d/versions/new' % protocol.pk)
<<<<<<< HEAD
    assert (entity_tags.entity_version_url(context, 'version', protocol, protocol_version) ==
            '/entities/protocols/%d/versions/%s' % (protocol.pk, protocol_version.hexsha))
    assert (entity_tags.entity_version_url(context, 'version_json', protocol, protocol_version) ==
=======
    assert (entity_tags.url_version(protocol, protocol_version) ==
            '/entities/protocols/%d/versions/%s' % (protocol.pk, protocol_version.sha))
    assert (entity_tags.url_version_json(protocol, protocol_version) ==
>>>>>>> 5c4de6f2
            '/entities/protocols/%d/versions/%s/files.json' %
            (protocol.pk, protocol_version.sha))
    assert (entity_tags.url_compare_experiments(protocol, protocol_version) ==
<<<<<<< HEAD
            '/entities/protocols/%d/versions/%s/compare' % (protocol.pk, protocol_version.hexsha))
    assert (entity_tags.entity_version_url(context, 'change_visibility', protocol, protocol_version) ==
            '/entities/protocols/%d/versions/%s/visibility' % (protocol.pk, protocol_version.hexsha))
    assert (entity_tags.tag_version_url(context, protocol, protocol_version) ==
            '/entities/tag/%d/%s' % (protocol.pk, protocol_version.hexsha))
=======
            '/entities/protocols/%d/versions/%s/compare' % (protocol.pk, protocol_version.sha))
    assert (entity_tags.url_change_version_visibility(protocol, protocol_version) ==
            '/entities/protocols/%d/versions/%s/visibility' % (protocol.pk, protocol_version.sha))
    assert (entity_tags.url_tag_version(protocol, protocol_version) ==
            '/entities/tag/%d/%s' % (protocol.pk, protocol_version.sha))
>>>>>>> 5c4de6f2

    assert entity_tags.url_entity_comparison_base(context, 'protocol') == '/entities/protocols/compare'
    assert entity_tags.url_entity_diff_base(context, 'protocol') == '/entities/protocols/diff'

<<<<<<< HEAD
    assert (entity_tags.entity_comparison_json_url(context,
                                                   ['%d:%s' % (protocol.pk, protocol_version.hexsha)],
                                                   'protocol') ==
            '/entities/protocols/compare/%d:%s/info' % (protocol.pk, protocol_version.hexsha))
=======
    assert (entity_tags.url_entity_comparison_json(['%d:%s' % (protocol.pk, protocol_version.sha)], 'protocol') ==
            '/entities/protocols/compare/%d:%s/info' % (protocol.pk, protocol_version.sha))
>>>>>>> 5c4de6f2


@pytest.mark.django_db
def test_name_of_entity_linked_to_experiment(model_with_version, protocol_with_version):
    model_with_version.repo.tag('v1')
    protocol_with_version.repo.tag('v2')

    exp = recipes.experiment_version.make(
        status='SUCCESS',
        experiment__model=model_with_version,
        experiment__model_version=model_with_version.repo.latest_commit.sha,
        experiment__protocol=protocol_with_version,
        experiment__protocol_version=protocol_with_version.repo.latest_commit.sha,
    ).experiment

    assert entity_tags.name_of_model(exp) == '%s @ v1' % model_with_version.name
    assert entity_tags.name_of_protocol(exp) == '%s @ v2' % protocol_with_version.name


@pytest.mark.django_db
def test_url_friendly_label(model_with_version, helpers):
    commit = model_with_version.repo.latest_commit
    assert entity_tags._url_friendly_label(model_with_version, commit) == commit.sha

    model_with_version.repo.tag('v1')
    assert entity_tags._url_friendly_label(model_with_version, commit) == 'v1'

    commit2 = helpers.add_version(model_with_version)
    model_with_version.repo.tag('new')
    assert entity_tags._url_friendly_label(model_with_version, commit2) == commit2.sha

    commit3 = helpers.add_version(model_with_version)
    model_with_version.repo.tag('latest')
    assert entity_tags._url_friendly_label(model_with_version, commit3) == commit3.sha


@pytest.mark.django_db
def test_url_runexperiments(model_with_version, protocol_with_version):
    model = model_with_version
    model_commit = model.repo.latest_commit
    assert (entity_tags.url_run_experiments(model, model_commit) ==
            '/entities/models/%d/versions/%s/runexperiments' % (model.pk, model_commit.sha))

    protocol = protocol_with_version
    protocol_commit = protocol.repo.latest_commit
    assert (entity_tags.url_run_experiments(protocol, protocol_commit) ==
            '/entities/protocols/%d/versions/%s/runexperiments' % (protocol.pk, protocol_commit.sha))


@pytest.mark.django_db
def test_can_create_entity(anon_user, model_creator, admin_user):
    context = {'user': anon_user}
    assert not entity_tags.can_create_entity(context, 'model')

    context = {'user': model_creator}
    assert entity_tags.can_create_entity(context, 'model')

    context = {'user': admin_user}
    assert entity_tags.can_create_entity(context, 'model')


@pytest.mark.django_db
def test_can_create_version(anon_user, model_creator, admin_user):
    model = recipes.model.make()
    context = {'user': anon_user}
    assert not entity_tags.can_create_version(context, model)

    context = {'user': model_creator}
    assert not entity_tags.can_create_version(context, model)

    context = {'user': admin_user}
    assert entity_tags.can_create_version(context, model)

    model = recipes.model.make(author=model_creator)
    context = {'user': model_creator}
    assert entity_tags.can_create_version(context, model)


@pytest.mark.django_db
def test_can_delete_entity(anon_user, model_creator, admin_user):
    model = recipes.model.make()
    context = {'user': anon_user}
    assert not entity_tags.can_delete_entity(context, model)

    context = {'user': model_creator}
    assert not entity_tags.can_delete_entity(context, model)

    context = {'user': admin_user}
    assert entity_tags.can_delete_entity(context, model)

    model = recipes.model.make(author=model_creator)
    context = {'user': model_creator}
    assert entity_tags.can_delete_entity(context, model)


@pytest.mark.django_db
def test_can_manage_entity(anon_user, model_creator, admin_user):
    model = recipes.model.make()
    context = {'user': anon_user}
    assert not entity_tags.can_manage_entity(context, model)

    context = {'user': model_creator}
    assert not entity_tags.can_manage_entity(context, model)

    context = {'user': admin_user}
    assert entity_tags.can_manage_entity(context, model)

    model = recipes.model.make(author=model_creator)
    context = {'user': model_creator}
    assert entity_tags.can_manage_entity(context, model)<|MERGE_RESOLUTION|>--- conflicted
+++ resolved
@@ -35,7 +35,6 @@
 def test_model_urls(model_with_version):
     model = model_with_version
     model_version = model.repo.latest_commit
-<<<<<<< HEAD
     context = {'current_namespace': 'entities'}
 
     assert entity_tags.ns_url(context, 'new', 'model') == '/entities/models/new'
@@ -44,46 +43,22 @@
     assert entity_tags.entity_url(context, 'version_list', model) == '/entities/models/%d/versions/' % model.pk
     assert entity_tags.entity_url(context, 'newversion', model) == '/entities/models/%d/versions/new' % model.pk
     assert (entity_tags.entity_version_url(context, 'version', model, model_version) ==
-            '/entities/models/%d/versions/%s' % (model.pk, model_version.hexsha))
+            '/entities/models/%d/versions/%s' % (model.pk, model_version.sha))
     assert (entity_tags.entity_version_url(context, 'version_json', model, model_version) ==
-            '/entities/models/%d/versions/%s/files.json' % (model.pk, model_version.hexsha))
-=======
-
-    assert entity_tags.url_new('model') == '/entities/models/new'
-    assert entity_tags.url_entity(model) == '/entities/models/%d' % model.pk
-    assert entity_tags.url_delete(model) == '/entities/models/%d/delete' % model.pk
-    assert entity_tags.url_versions(model) == '/entities/models/%d/versions/' % model.pk
-    assert entity_tags.url_newversion(model) == '/entities/models/%d/versions/new' % model.pk
-    assert (entity_tags.url_version(model, model_version) ==
-            '/entities/models/%d/versions/%s' % (model.pk, model_version.sha))
-    assert (entity_tags.url_version_json(model, model_version) ==
             '/entities/models/%d/versions/%s/files.json' % (model.pk, model_version.sha))
->>>>>>> 5c4de6f2
     assert (entity_tags.url_compare_experiments(model, model_version) ==
             '/entities/models/%d/versions/%s/compare' % (model.pk, model_version.sha))
 
-<<<<<<< HEAD
     assert (entity_tags.entity_version_url(context, 'change_visibility', model, model_version) ==
-            '/entities/models/%d/versions/%s/visibility' % (model.pk, model_version.hexsha))
+            '/entities/models/%d/versions/%s/visibility' % (model.pk, model_version.sha))
     assert (entity_tags.tag_version_url(context, model, model_version) ==
-            '/entities/tag/%d/%s' % (model.pk, model_version.hexsha))
+            '/entities/tag/%d/%s' % (model.pk, model_version.sha))
 
     assert entity_tags.url_entity_comparison_base(context, 'model') == '/entities/models/compare'
     assert entity_tags.url_entity_diff_base(context, 'model') == '/entities/models/diff'
 
-    assert (entity_tags.entity_comparison_json_url(context, ['%d:%s' % (model.pk, model_version.hexsha)], 'model') ==
-            '/entities/models/compare/%d:%s/info' % (model.pk, model_version.hexsha))
-=======
-    assert (entity_tags.url_change_version_visibility(model, model_version) ==
-            '/entities/models/%d/versions/%s/visibility' % (model.pk, model_version.sha))
-    assert (entity_tags.url_tag_version(model, model_version) ==
-            '/entities/tag/%d/%s' % (model.pk, model_version.sha))
-    assert entity_tags.url_entity_comparison_base('model') == '/entities/models/compare'
-    assert entity_tags.url_entity_diff_base('model') == '/entities/models/diff'
-
-    assert (entity_tags.url_entity_comparison_json(['%d:%s' % (model.pk, model_version.sha)], 'model') ==
+    assert (entity_tags.entity_comparison_json_url(context, ['%d:%s' % (model.pk, model_version.sha)], 'model') ==
             '/entities/models/compare/%d:%s/info' % (model.pk, model_version.sha))
->>>>>>> 5c4de6f2
 
 
 @pytest.mark.django_db
@@ -98,44 +73,25 @@
     assert entity_tags.entity_url(context, 'version_list', protocol) == '/entities/protocols/%d/versions/' % protocol.pk
     assert (entity_tags.entity_url(context, 'newversion', protocol) ==
             '/entities/protocols/%d/versions/new' % protocol.pk)
-<<<<<<< HEAD
     assert (entity_tags.entity_version_url(context, 'version', protocol, protocol_version) ==
-            '/entities/protocols/%d/versions/%s' % (protocol.pk, protocol_version.hexsha))
+            '/entities/protocols/%d/versions/%s' % (protocol.pk, protocol_version.sha))
     assert (entity_tags.entity_version_url(context, 'version_json', protocol, protocol_version) ==
-=======
-    assert (entity_tags.url_version(protocol, protocol_version) ==
-            '/entities/protocols/%d/versions/%s' % (protocol.pk, protocol_version.sha))
-    assert (entity_tags.url_version_json(protocol, protocol_version) ==
->>>>>>> 5c4de6f2
             '/entities/protocols/%d/versions/%s/files.json' %
             (protocol.pk, protocol_version.sha))
     assert (entity_tags.url_compare_experiments(protocol, protocol_version) ==
-<<<<<<< HEAD
-            '/entities/protocols/%d/versions/%s/compare' % (protocol.pk, protocol_version.hexsha))
+            '/entities/protocols/%d/versions/%s/compare' % (protocol.pk, protocol_version.sha))
     assert (entity_tags.entity_version_url(context, 'change_visibility', protocol, protocol_version) ==
-            '/entities/protocols/%d/versions/%s/visibility' % (protocol.pk, protocol_version.hexsha))
+            '/entities/protocols/%d/versions/%s/visibility' % (protocol.pk, protocol_version.sha))
     assert (entity_tags.tag_version_url(context, protocol, protocol_version) ==
-            '/entities/tag/%d/%s' % (protocol.pk, protocol_version.hexsha))
-=======
-            '/entities/protocols/%d/versions/%s/compare' % (protocol.pk, protocol_version.sha))
-    assert (entity_tags.url_change_version_visibility(protocol, protocol_version) ==
-            '/entities/protocols/%d/versions/%s/visibility' % (protocol.pk, protocol_version.sha))
-    assert (entity_tags.url_tag_version(protocol, protocol_version) ==
             '/entities/tag/%d/%s' % (protocol.pk, protocol_version.sha))
->>>>>>> 5c4de6f2
 
     assert entity_tags.url_entity_comparison_base(context, 'protocol') == '/entities/protocols/compare'
     assert entity_tags.url_entity_diff_base(context, 'protocol') == '/entities/protocols/diff'
 
-<<<<<<< HEAD
     assert (entity_tags.entity_comparison_json_url(context,
-                                                   ['%d:%s' % (protocol.pk, protocol_version.hexsha)],
+                                                   ['%d:%s' % (protocol.pk, protocol_version.sha)],
                                                    'protocol') ==
-            '/entities/protocols/compare/%d:%s/info' % (protocol.pk, protocol_version.hexsha))
-=======
-    assert (entity_tags.url_entity_comparison_json(['%d:%s' % (protocol.pk, protocol_version.sha)], 'protocol') ==
             '/entities/protocols/compare/%d:%s/info' % (protocol.pk, protocol_version.sha))
->>>>>>> 5c4de6f2
 
 
 @pytest.mark.django_db
