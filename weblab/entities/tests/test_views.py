import io
import json
import uuid
import zipfile
from io import BytesIO
from subprocess import SubprocessError
from unittest.mock import patch

import pytest
import requests
from django.core.files.uploadedfile import SimpleUploadedFile
from django.utils.dateparse import parse_datetime
from guardian.shortcuts import assign_perm

from core import recipes
from entities.models import AnalysisTask, Entity, ModelEntity, ProtocolEntity
from repocache.models import ProtocolInterface


@pytest.fixture
def analysis_task(protocol_with_version):
    """A single AnalysisTask instance with associated Protocol version & repocache set up."""
    task = recipes.analysis_task.make(
        entity=protocol_with_version,
        version=protocol_with_version.repocache.latest_version.sha)
    return task


@pytest.mark.django_db
class TestEntityCreation:
    def test_create_model(self, logged_in_user, client, helpers):
        helpers.add_permission(logged_in_user, 'create_model')
        response = client.post('/entities/models/new', data={
            'name': 'mymodel',
            'visibility': 'private',
        })
        assert response.status_code == 302

        assert ModelEntity.objects.count() == 1

        entity = ModelEntity.objects.first()
        assert response.url == '/entities/models/%d/versions/new' % entity.id
        assert entity.name == 'mymodel'
        assert entity.author == logged_in_user

        assert entity.repo_abs_path.exists()

    def test_create_model_requires_permissions(self, logged_in_user, client):
        response = client.post(
            '/entities/models/new',
            data={},
        )
        assert response.status_code == 302
        assert '/login/' in response.url

    def test_create_protocol(self, logged_in_user, client, helpers):
        helpers.add_permission(logged_in_user, 'create_protocol')
        response = client.post('/entities/protocols/new', data={
            'name': 'myprotocol',
            'visibility': 'public',
        })
        assert response.status_code == 302

        assert ProtocolEntity.objects.count() == 1

        entity = ProtocolEntity.objects.first()
        assert response.url == '/entities/protocols/%d/versions/new' % entity.id
        assert entity.name == 'myprotocol'
        assert entity.author == logged_in_user

        assert entity.repo_abs_path.exists()

    def test_create_protocol_requires_permissions(self, logged_in_user, client):
        response = client.post(
            '/entities/protocols/new',
            data={},
        )
        assert response.status_code == 302
        assert '/login/' in response.url


@pytest.mark.django_db
@pytest.mark.parametrize("recipe,url,list_url", [
    (recipes.model, '/entities/models/%d/delete', '/entities/models/'),
    (recipes.protocol, '/entities/protocols/%d/delete', '/entities/protocols/'),
])
class TestEntityDeletion:
    def test_owner_can_delete_entity(
        self,
        logged_in_user, client, helpers,      # fixtures
        recipe, url, list_url       # parameters
    ):
        entity = recipe.make(author=logged_in_user)
        repo_path = entity.repo_abs_path
        helpers.add_version(entity)
        assert Entity.objects.filter(pk=entity.pk).exists()
        assert repo_path.exists()

        response = client.post(url % entity.pk)

        assert response.status_code == 302
        assert response.url == list_url

        assert not Entity.objects.filter(pk=entity.pk).exists()
        assert not repo_path.exists()

    @pytest.mark.usefixtures('logged_in_user')
    def test_non_owner_cannot_delete_entity(
        self,
        other_user, client, helpers,
        recipe, url, list_url
    ):
        entity = recipe.make(author=other_user)
        repo_path = entity.repo_abs_path
        helpers.add_version(entity)

        response = client.post(url % entity.pk)

        assert response.status_code == 403
        assert Entity.objects.filter(pk=entity.pk).exists()
        assert repo_path.exists()


@pytest.mark.django_db
class TestEntityDetail:
    def test_redirects_to_latest_version(self, client, logged_in_user, helpers):
        model = recipes.model.make()
        helpers.add_version(model, visibility='public')
        response = client.get('/entities/models/%d' % model.pk)
        assert response.status_code == 302
        assert response.url == '/entities/models/%d/versions/latest' % model.pk


@pytest.mark.django_db
class TestEntityVersionView:
    def check(self, client, url, version, tags):
        response = client.get(url)
        assert response.status_code == 200
        assert response.context['version'] == version
        assert set(response.context['tags']) == set(tags)

    def test_view_entity_version(self, client, logged_in_user, helpers):
        model = recipes.model.make()
        helpers.add_version(model, visibility='public')
        commit = model.repo.latest_commit
        self.check(client, '/entities/models/%d/versions/%s' % (model.pk, commit.hexsha),
                   commit, [])
        self.check(client, '/entities/models/%d/versions/latest' % model.pk,
                   commit, [])

        # Now add a second version with tag
        assert len(list(model.repo.commits)) == 1
        commit2 = helpers.add_version(model, visibility='public')
        model.add_tag('my_tag', commit2.hexsha)

        # Commits are yielded newest first
        assert len(list(model.repo.commits)) == 2
        assert commit == list(model.repo.commits)[-1]
        commit = model.repo.latest_commit

        self.check(client, '/entities/models/%d/versions/%s' % (model.pk, commit.hexsha),
                   commit, ['my_tag'])
        self.check(client, '/entities/models/%d/versions/%s' % (model.pk, 'my_tag'),
                   commit, ['my_tag'])
        self.check(client, '/entities/models/%d/versions/latest' % model.pk,
                   commit, ['my_tag'])

    def test_version_with_two_tags(self, client, helpers):
        model = recipes.model.make()
        helpers.add_version(model, visibility='public')
        commit = model.repo.latest_commit
        model.add_tag('tag1', commit.hexsha)
        model.add_tag('tag2', commit.hexsha)
        self.check(client, '/entities/models/%d/versions/%s' % (model.pk, commit.hexsha),
                   commit, ['tag1', 'tag2'])
        self.check(client, '/entities/models/%d/versions/%s' % (model.pk, 'tag1'),
                   commit, ['tag1', 'tag2'])
        self.check(client, '/entities/models/%d/versions/%s' % (model.pk, 'tag2'),
                   commit, ['tag1', 'tag2'])
        self.check(client, '/entities/models/%d/versions/latest' % model.pk,
                   commit, ['tag1', 'tag2'])

    def test_shows_correct_visibility(self, client, logged_in_user, model_with_version):
        model = model_with_version
        commit = model.repo.latest_commit
        model.set_version_visibility(commit.hexsha, 'public')

        response = client.get(
            '/entities/models/%d/versions/%s' % (model.pk, commit.hexsha),
        )

        assert response.status_code == 200
        assert response.context['visibility'] == 'public'
        assert response.context['form'].initial.get('visibility') == 'public'

    def test_cannot_access_invisible_version(self, client, logged_in_user, helpers):
        model = recipes.model.make()
        commit1 = helpers.add_version(model, visibility='private')
        helpers.add_version(model, visibility='public')
        model.add_tag('tag1', commit1.hexsha)

        response = client.get('/entities/models/%d/versions/%s' % (model.pk, commit1.hexsha))
        assert response.status_code == 404

        response = client.get('/entities/models/%d/versions/%s' % (model.pk, 'tag1'))
        assert response.status_code == 404

    def test_anonymous_cannot_access_invisible_version(self, client, helpers):
        model = recipes.model.make()
        commit1 = helpers.add_version(model, visibility='private')
        helpers.add_version(model, visibility='public')
        model.add_tag('tag1', commit1.hexsha)

        response = client.get('/entities/models/%d/versions/%s' % (model.pk, commit1.hexsha))
        assert response.status_code == 302

        response = client.get('/entities/models/%d/versions/%s' % (model.pk, 'tag1'))
        assert response.status_code == 302

    def test_no_token_access(self, client, queued_experiment):
        model = queued_experiment.experiment.model
        sha = model.repo.latest_commit.hexsha
        queued_experiment.experiment.model.set_version_visibility(sha, 'private')

        response = client.get(
            '/entities/models/%d/versions/%s' % (model.pk, sha),
            HTTP_AUTHORIZATION='Token {}'.format(queued_experiment.signature)
        )

        assert response.status_code == 302

    def test_404_for_version_not_in_cache(self, client, helpers):
        model = recipes.model.make()
        commit = helpers.add_version(model, visibility='public', cache=False)

        response = client.get(
            '/entities/models/%d/versions/%s' % (model.pk, commit.hexsha)
        )
        assert response.status_code == 404

    def test_404_for_version_not_in_repo(self, client, helpers):
        model = recipes.model.make()
        recipes.cached_entity_version.make(
            entity__entity=model,
            sha='test-sha',
            visibility='public'
        )

        response = client.get(
            '/entities/models/%d/versions/%s' % (model.pk, 'test-sha')
        )
        assert response.status_code == 404


@pytest.mark.django_db
class TestEntityVersionChangeVisibilityView:
    def test_change_visibility(self, client, logged_in_user, helpers):
        helpers.login(client, logged_in_user)
        model = recipes.model.make(author=logged_in_user)
        commit = helpers.add_version(model)
        assert model.get_version_visibility(commit.hexsha) == 'private'

        response = client.post(
            '/entities/models/%d/versions/%s/visibility' % (model.pk, commit.hexsha),
            data={
                'visibility': 'public',
            })

        assert response.status_code == 200
        assert model.get_version_visibility(commit.hexsha) == 'public'
        assert model.repocache.get_version(commit.hexsha).visibility == 'public'

    def test_non_owner_cannot_change_visibility(self, client, logged_in_user, other_user, helpers):
        helpers.login(client, logged_in_user)
        model = recipes.model.make(author=other_user)
        commit = helpers.add_version(model)

        response = client.post(
            '/entities/models/%d/versions/%s/visibility' % (model.pk, commit.hexsha),
            data={
                'visibility': 'public',
            })

        assert response.status_code == 403
        assert model.get_version_visibility(commit.hexsha) != 'public'


@pytest.mark.django_db
class TestEntityVersionJsonView:
    def test_version_json(self, client, logged_in_user, helpers):
        model = recipes.model.make(name='mymodel', author__full_name='model author')
        version = helpers.add_version(model)
        model.set_version_visibility(version.hexsha, 'public')
        model.repo.tag('v1')

        response = client.get('/entities/models/%d/versions/latest/files.json' % model.pk)

        assert response.status_code == 200

        data = json.loads(response.content.decode())
        ver = data['version']

        assert ver['name'] == 'mymodel'
        assert ver['id'] == version.hexsha
        assert ver['author'] == 'model author'
        assert ver['entityId'] == model.pk
        assert ver['visibility'] == 'public'
        assert (
            parse_datetime(ver['created']).replace(microsecond=0) ==
            version.committed_at
        )
        assert ver['version'] == 'v1'
        assert len(ver['files']) == ver['numFiles'] == 1
        assert ver['url'] == '/entities/models/%d/versions/%s' % (model.pk, version.hexsha)
        assert (ver['download_url'] ==
                '/entities/models/%d/versions/%s/archive' % (model.pk, version.hexsha))

    def test_file_json(self, client, helpers):
        model = recipes.model.make()
        version = helpers.add_version(model, visibility='public')
        model.repo.tag('v1')

        response = client.get('/entities/models/%d/versions/latest/files.json' % model.pk)

        assert response.status_code == 200

        data = json.loads(response.content.decode())
        file_ = data['version']['files'][0]
        assert file_['id'] == file_['name'] == 'file1.txt'
        assert file_['filetype'] == 'TXTPROTOCOL'
        assert file_['size'] == 15
        assert (file_['url'] ==
                '/entities/models/%d/versions/%s/download/file1.txt' % (model.pk, version.hexsha))


@pytest.mark.django_db
<<<<<<< HEAD
class TestGetProtocolInterfacesJsonView:
    def add_version_with_interface(self, helpers, protocol, req, opt, vis='public'):
        """Helper method to add a new version and give it an interface in one go."""
        version = helpers.add_fake_version(protocol, vis)
        # Give it an interface
        terms = [
            ProtocolInterface(protocol_version=version, term=t, optional=False) for t in req
        ] + [
            ProtocolInterface(protocol_version=version, term=t, optional=True) for t in opt
        ]
        ProtocolInterface.objects.bulk_create(terms)

    def test_single_public_protocol(self, client, helpers):
        # Make a public protocol version
        protocol = recipes.protocol.make()
        req = ['r1', 'r2']
        opt = ['o1']
        self.add_version_with_interface(helpers, protocol, req, opt)

        response = client.get('/entities/protocols/get_interfaces')

        assert response.status_code == 200

        data = json.loads(response.content.decode())
        interfaces = data['interfaces']

        assert len(interfaces) == 1
        iface = interfaces[0]
        assert iface['name'] == protocol.name
        assert set(iface['required']) == set(req)
        assert set(iface['optional']) == set(opt)

    def test_complex_visibilities(self, client, logged_in_user, other_user, helpers):
        # Models shouldn't appear at all
        model1 = recipes.model.make()
        helpers.add_fake_version(model1, 'public')
        model2 = recipes.model.make(author=logged_in_user)
        helpers.add_fake_version(model2, 'private')
        model3 = recipes.model.make(author=other_user)
        helpers.add_fake_version(model3, 'public')
        helpers.add_fake_version(model3, 'private')
        # One public protocol with 2 versions, each with a different interface
        protocol1 = recipes.protocol.make()
        self.add_version_with_interface(helpers, protocol1, ['p1r1'], ['p1o1'], vis='public')
        self.add_version_with_interface(helpers, protocol1, ['p1r2'], ['p1o2'], vis='public')

        # A private protocol owned by logged_in_user, with 2 versions, each with a different interface
        protocol2 = recipes.protocol.make(author=logged_in_user)
        self.add_version_with_interface(helpers, protocol2, ['p2r1'], ['p2o1'], vis='private')
        self.add_version_with_interface(helpers, protocol2, ['p2r2'], ['p2o2'], vis='private')

        # A private protocol owned by other_user, with 2 versions, each with a different interface, first one public
        protocol3 = recipes.protocol.make(author=other_user)
        self.add_version_with_interface(helpers, protocol3, ['p3r1'], ['p3o1'], vis='public')
        self.add_version_with_interface(helpers, protocol3, ['p3r2'], ['p3o2'], vis='private')

        # A private protocol owned by other_user but shared with logged_in_user,
        # with 3 versions, each with a different interface, middle one public
        protocol4 = recipes.protocol.make(author=other_user)
        assign_perm('edit_entity', logged_in_user, protocol4)
        self.add_version_with_interface(helpers, protocol4, ['p4r1'], ['p4o1'], vis='private')
        self.add_version_with_interface(helpers, protocol4, ['p4r2'], ['p4o2'], vis='public')
        self.add_version_with_interface(helpers, protocol4, ['p4r3'], ['p4o3'], vis='private')

        # Get all interfaces visible to logged_in_user
        response = client.get('/entities/protocols/get_interfaces')
        assert response.status_code == 200
        interfaces = json.loads(response.content.decode())['interfaces']
        assert len(interfaces) == 4

        expected = {
            'myprotocol1': {'required': ['p1r2'], 'optional': ['p1o2']},
            'myprotocol2': {'required': ['p2r2'], 'optional': ['p2o2']},
            'myprotocol3': {'required': ['p3r1'], 'optional': ['p3o1']},
            'myprotocol4': {'required': ['p4r3'], 'optional': ['p4o3']},
        }
        for iface in interfaces:
            assert iface['name'] in expected
            assert iface['required'] == expected[iface['name']]['required']
            assert iface['optional'] == expected[iface['name']]['optional']


@pytest.mark.django_db
class TestModelEntityVersionCompareView:
=======
class TestModelEntityCompareExperimentsView:
>>>>>>> 87f11155
    def test_shows_related_experiments(self, client, experiment_version):
        exp = experiment_version.experiment
        sha = exp.model.repo.latest_commit.hexsha
        recipes.experiment_version.make()  # another experiment which should not be included
        exp.model.set_version_visibility('latest', 'public')
        exp.protocol.set_version_visibility('latest', 'public')

        response = client.get(
            '/entities/models/%d/versions/%s/compare' % (exp.model.pk, sha)
        )

        assert response.status_code == 200
        assert response.context['comparisons'] == [(exp.protocol, [exp])]

    def test_applies_visibility(self, client, helpers, experiment_version):
        exp = experiment_version.experiment
        sha = exp.model_version
        protocol = recipes.protocol.make()
        exp.model.set_version_visibility('latest', 'public')
        exp.protocol.set_version_visibility('latest', 'public')

        recipes.experiment_version.make(
            experiment__protocol=protocol,
            experiment__protocol_version=helpers.add_version(protocol, visibility='private').hexsha,
            experiment__model=exp.model,
            experiment__model_version=sha,
        )  # should not be included for visibility reasons

        response = client.get(
            '/entities/models/%d/versions/%s/compare' % (exp.model.pk, sha)
        )

        assert response.status_code == 200
        assert response.context['comparisons'] == [(exp.protocol, [exp])]

    def test_returns_404_if_commit_not_found(self, client, logged_in_user):
        model = recipes.model.make()

        response = client.get(
            '/entities/models/%d/versions/%s/compare' % (model.pk, 'nocommit')
        )
        assert response.status_code == 404


@pytest.mark.django_db
class TestProtocolEntityCompareExperimentsView:
    def test_shows_related_experiments(self, client, logged_in_user, experiment_version):
        exp = experiment_version.experiment
        exp.protocol.set_version_visibility('latest', 'public')
        exp.author = logged_in_user
        exp.save()

        sha = exp.protocol.repo.latest_commit.hexsha
        recipes.experiment_version.make(
            experiment__author=logged_in_user
        ).experiment  # should not be included, as it uses a different protocol

        response = client.get(
            '/entities/protocols/%d/versions/%s/compare' % (exp.protocol.pk, sha)
        )

        assert response.status_code == 200
        assert response.context['comparisons'] == [(exp.model, [exp])]

    def test_applies_visibility(self, client, helpers, experiment_version):
        exp = experiment_version.experiment
        sha = exp.protocol_version
        model = recipes.model.make()
        exp.protocol.set_version_visibility('latest', 'public')
        exp.model.set_version_visibility('latest', 'public')

        recipes.experiment_version.make(
            experiment__protocol=exp.protocol,
            experiment__protocol_version=sha,
            experiment__model=model,
            experiment__model_version=helpers.add_version(model, visibility='private').hexsha,
        )  # should not be included for visibility reasons

        response = client.get(
            '/entities/protocols/%d/versions/%s/compare' % (exp.protocol.pk, sha)
        )

        assert response.status_code == 200
        assert response.context['comparisons'] == [(exp.model, [exp])]

    def test_returns_404_if_commit_not_found(self, client, logged_in_user):
        protocol = recipes.protocol.make(author=logged_in_user)

        response = client.get(
            '/entities/protocols/%d/versions/%s/compare' % (protocol.pk, 'nocommit')
        )
        assert response.status_code == 404


@pytest.mark.django_db
class TestEntityComparisonView:
    def test_loads_entity_versions(self, client, helpers, logged_in_user):
        model = recipes.model.make()
        v1 = helpers.add_version(model, visibility='public')
        version_spec = '%d:%s' % (model.pk, v1.hexsha)
        response = client.get(
            '/entities/models/compare/%s' % version_spec
        )

        assert response.status_code == 200
        assert response.context['entity_versions'] == [version_spec]

    def test_cannot_compare_entities_with_no_access(self, client, helpers):
        model = recipes.model.make()
        v1 = helpers.add_version(model, visibility='public')
        v2 = helpers.add_version(model, visibility='private')

        v1_spec = '%d:%s' % (model.pk, v1.hexsha)
        v2_spec = '%d:%s' % (model.pk, v2.hexsha)
        response = client.get(
            '/entities/models/compare/%s/%s' % (v1_spec, v2_spec)
        )

        assert response.status_code == 200
        assert response.context['entity_versions'] == [v1_spec]

    def test_can_compare_entities_if_collaborator(self, client, logged_in_user, helpers):
        model = recipes.model.make()
        v1 = helpers.add_version(model, visibility='public')
        v2 = helpers.add_version(model, visibility='private')
        assign_perm('edit_entity', logged_in_user, model)

        v1_spec = '%d:%s' % (model.pk, v1.hexsha)
        v2_spec = '%d:%s' % (model.pk, v2.hexsha)
        response = client.get(
            '/entities/models/compare/%s/%s' % (v1_spec, v2_spec)
        )

        assert response.status_code == 200
        assert response.context['entity_versions'] == [v1_spec, v2_spec]

    def test_ignores_invalid_versions(self, client, helpers, logged_in_user):
        model = recipes.model.make()
        v1 = helpers.add_version(model, visibility='public')
        version_spec = '%d:%s' % (model.pk, v1.hexsha)
        response = client.get(
            '/entities/models/compare/%s/%d:nocommit' % (version_spec, model.pk)
        )

        assert response.status_code == 200
        assert response.context['entity_versions'] == [version_spec]

    def test_no_valid_versions(self, client, logged_in_user):
        model = recipes.model.make()
        response = client.get(
            '/entities/models/compare/%d:nocommit/%d:nocommit' % (model.pk+1, model.pk)
        )

        assert response.status_code == 200
        assert response.context['entity_versions'] == []


@pytest.mark.django_db
class TestEntityComparisonJsonView:
    def test_compare_entities(self, client, helpers):
        model = recipes.model.make()
        v1 = helpers.add_version(model, visibility='public')
        v2 = helpers.add_version(model)

        v1_spec = '%d:%s' % (model.pk, v1.hexsha)
        v2_spec = '%d:%s' % (model.pk, v2.hexsha)
        response = client.get(
            '/entities/models/compare/%s/%s/info' % (v1_spec, v2_spec)
        )

        assert response.status_code == 200
        data = json.loads(response.content.decode())
        versions = data['getEntityInfos']['entities']
        assert versions[0]['id'] == v1.hexsha
        assert versions[1]['id'] == v2.hexsha
        assert versions[0]['author'] == model.author.full_name
        assert versions[0]['visibility'] == 'public'
        assert versions[0]['name'] == model.name
        assert versions[0]['version'] == v1.hexsha
        assert versions[0]['numFiles'] == 1
        assert versions[0]['commitMessage'] == v1.message

    def test_cannot_compare_entities_with_no_access(self, client, helpers):
        model = recipes.model.make()
        v1 = helpers.add_version(model, visibility='public')
        v2 = helpers.add_version(model, visibility='private')

        v1_spec = '%d:%s' % (model.pk, v1.hexsha)
        v2_spec = '%d:%s' % (model.pk, v2.hexsha)
        response = client.get(
            '/entities/models/compare/%s/%s/info' % (v1_spec, v2_spec)
        )

        assert response.status_code == 200
        data = json.loads(response.content.decode())
        versions = data['getEntityInfos']['entities']
        assert len(versions) == 1
        assert versions[0]['id'] == v1.hexsha

    def test_can_compare_entities_if_collaborator(self, client, logged_in_user, helpers):
        model = recipes.model.make()
        v1 = helpers.add_version(model, visibility='public')
        v2 = helpers.add_version(model, visibility='private')
        assign_perm('edit_entity', logged_in_user, model)

        v1_spec = '%d:%s' % (model.pk, v1.hexsha)
        v2_spec = '%d:%s' % (model.pk, v2.hexsha)
        response = client.get(
            '/entities/models/compare/%s/%s/info' % (v1_spec, v2_spec)
        )

        assert response.status_code == 200
        data = json.loads(response.content.decode())
        versions = data['getEntityInfos']['entities']
        assert len(versions) == 2
        assert versions[0]['id'] == v1.hexsha
        assert versions[1]['id'] == v2.hexsha

    def test_file_json(self, client, helpers):
        model = recipes.model.make()
        v1 = helpers.add_version(model, visibility='public')

        v1_spec = '%d:%s' % (model.pk, v1.hexsha)
        response = client.get(
            '/entities/models/compare/%s/info' % v1_spec
        )

        assert response.status_code == 200
        data = json.loads(response.content.decode())
        versions = data['getEntityInfos']['entities']
        assert versions[0]['id'] == v1.hexsha
        assert versions[0]['numFiles'] == 1
        file_ = versions[0]['files'][0]
        assert file_['id'] == 'file1.txt'
        assert file_['name'] == 'file1.txt'
        assert file_['author'] == model.author.full_name
        assert file_['filetype'] == 'TXTPROTOCOL'
        assert file_['size'] == 15
        assert file_['url'] == (
            '/entities/models/%d/versions/%s/download/file1.txt' % (model.pk, v1.hexsha))

    def test_ignores_invalid_versions(self, client, logged_in_user, helpers):
        model = recipes.model.make()
        v1 = helpers.add_version(model, visibility='public')
        version_spec = '%d:%s' % (model.pk, v1.hexsha)
        response = client.get(
            '/entities/models/compare/%s/%d:nocommit' % (version_spec, model.pk)
        )

        assert response.status_code == 200
        assert response.context['entity_versions'] == [version_spec]

    def test_no_valid_versions(self, client, logged_in_user):
        model = recipes.model.make()
        response = client.get(
            '/entities/models/compare/%d:nocommit/%d:nocommit' % (model.pk+1, model.pk)
        )

        assert response.status_code == 200
        assert response.context['entity_versions'] == []


@pytest.mark.django_db
class TestTagging:
    def test_tag_specific_ref(self, helpers):
        model = recipes.model.make()
        commit = helpers.add_version(model)
        helpers.add_version(model)
        model.repo.tag('tag', ref=commit.hexsha)
        tags = model.repo.tag_dict
        assert len(tags) == 1
        assert tags[commit.hexsha][0].name == 'tag'

    def test_nasty_tag_chars(self, helpers):
        import git
        model = recipes.model.make()
        helpers.add_version(model)

        with pytest.raises(git.exc.GitCommandError):
            model.repo.tag('tag/')

        model.repo.tag('my/tag')
        assert model.repo.tag_dict[model.repo.latest_commit.hexsha][0].name == 'my/tag'

        with pytest.raises(git.exc.GitCommandError):
            model.repo.tag('tag with spaces')

    def test_cant_use_same_tag_twice(self, helpers):
        import git
        model = recipes.model.make()
        helpers.add_version(model)
        model.repo.tag('tag')
        helpers.add_version(model)
        with pytest.raises(git.exc.GitCommandError):
            model.repo.tag('tag')

    def test_user_can_add_tag(self, logged_in_user, client, helpers):
        model = recipes.model.make(author=logged_in_user)
        helpers.add_permission(logged_in_user, 'create_model')
        helpers.add_version(model)
        commit = model.repo.latest_commit

        response = client.post(
            '/entities/tag/%d/%s' % (model.pk, commit.hexsha),
            data={
                'tag': 'v1',
            },
        )
        assert response.status_code == 302
        assert response.url == '/entities/models/%d/versions/%s' % (model.pk, commit.hexsha)
        assert 'v1' in model.repo._repo.tags
        tags = model.repo.tag_dict
        assert len(tags) == 1
        assert tags[commit.hexsha][0].name == 'v1'

    def test_cannot_tag_as_non_owner(self, logged_in_user, client, helpers):
        protocol = recipes.protocol.make()
        commit = helpers.add_version(protocol)
        response = client.post(
            '/entities/tag/%d/%s' % (protocol.pk, commit.hexsha),
            data={},
        )
        assert response.status_code == 302

    def test_can_tag_as_non_owner_with_permissions(self, logged_in_user, client, helpers):
        protocol = recipes.protocol.make()
        commit = helpers.add_version(protocol)
        helpers.add_permission(logged_in_user, 'create_protocol')
        assign_perm('edit_entity', logged_in_user, protocol)
        response = client.post(
            '/entities/tag/%d/%s' % (protocol.pk, commit.hexsha),
            data={
                'tag': 'v1',
            },
        )
        assert response.status_code == 302
        assert 'v1' in protocol.repo._repo.tags


@pytest.mark.django_db
class TestEntityVersionList:
    def test_view_entity_version_list(self, client, helpers):
        model = recipes.model.make()
        commit1 = helpers.add_version(model, visibility='public')
        commit2 = helpers.add_version(model, visibility='public')
        model.add_tag('v1', commit2.hexsha)

        response = client.get('/entities/models/%d/versions/' % model.pk)
        assert response.status_code == 200
        assert response.context['versions'] == [
            (['v1'], commit2),
            ([], commit1),
        ]

    def test_only_shows_visible_versions(self, client, helpers):
        model = recipes.model.make()
        helpers.add_version(model, visibility='private')
        commit2 = helpers.add_version(model, visibility='public')

        response = client.get('/entities/models/%d/versions/' % model.pk)
        assert response.status_code == 200
        assert response.context['versions'] == [
            ([], commit2),
        ]


@pytest.mark.django_db
class TestEntityList:
    def test_lists_my_models(self, client, logged_in_user):
        models = recipes.model.make(_quantity=2, author=logged_in_user)
        response = client.get('/entities/models/')
        assert response.status_code == 200
        assert list(response.context['object_list']) == models

    def test_lists_my_protocols(self, client, logged_in_user):
        protocols = recipes.protocol.make(_quantity=2, author=logged_in_user)
        response = client.get('/entities/protocols/')
        assert response.status_code == 200
        assert list(response.context['object_list']) == protocols


@pytest.mark.django_db
class TestVersionCreation:
    def test_new_version_form_includes_latest_version(self, client, logged_in_user, helpers):
        helpers.add_permission(logged_in_user, 'create_model')
        model = recipes.model.make(author=logged_in_user)
        commit = helpers.add_version(model, visibility='public')
        response = client.get('/entities/models/%d/versions/new' % model.pk)
        assert response.status_code == 200
        assert response.context['latest_version'] == commit
        assert b'option value="public" selected' in response.content

    def test_no_latest_version(self, client, logged_in_user, helpers):
        helpers.add_permission(logged_in_user, 'create_model')
        model = recipes.model.make(author=logged_in_user)
        response = client.get('/entities/models/%d/versions/new' % model.pk)
        assert response.status_code == 200
        assert 'latest_version' not in response.context
        assert b'option value="private" selected' in response.content

    def test_add_multiple_files(self, logged_in_user, client, helpers):
        helpers.add_permission(logged_in_user, 'create_model')
        model = recipes.model.make(author=logged_in_user)
        recipes.model_file.make(
            entity=model,
            upload=SimpleUploadedFile('file1.txt', b'file 1'),
            original_name='file1.txt',
        )
        recipes.model_file.make(
            entity=model,
            upload=SimpleUploadedFile('file2.txt', b'file 2'),
            original_name='file2.txt',
        )

        response = client.post(
            '/entities/models/%d/versions/new' % model.pk,
            data={
                'filename[]': ['uploads/file1.txt', 'uploads/file2.txt'],
                'mainEntry': ['file1.txt'],
                'commit_message': 'files',
                'tag': 'v1',
                'visibility': 'public',
            },
        )
        assert response.status_code == 302
        assert response.url == '/entities/models/%d' % model.id
        assert 'v1' in model.repo._repo.tags

        latest = model.repo.latest_commit
        assert latest.message == 'files'
        assert 'file1.txt' in latest.filenames
        assert 'file2.txt' in latest.filenames
        assert latest.master_filename == 'file1.txt'

    def test_delete_file(self, logged_in_user, client, helpers):
        helpers.add_permission(logged_in_user, 'create_model')
        model = recipes.model.make(author=logged_in_user)
        helpers.add_version(model, 'file1.txt')
        helpers.add_version(model, 'file2.txt')
        assert len(list(model.repo.latest_commit.files)) == 2

        response = client.post(
            '/entities/models/%d/versions/new' % model.pk,
            data={
                'delete_filename[]': ['file1.txt'],
                'commit_message': 'delete file1',
                'tag': 'delete-file',
                'visibility': 'public',
            },
        )
        assert response.status_code == 302
        assert response.url == '/entities/models/%d' % model.id
        assert 'delete-file' in model.repo._repo.tags

        latest = model.repo.latest_commit
        assert latest.message == 'delete file1'
        assert len(list(latest.files)) == 2
        assert 'file2.txt' in latest.filenames
        assert not (model.repo_abs_path / 'file1.txt').exists()

    def test_delete_multiple_files(self, logged_in_user, client, helpers):
        helpers.add_permission(logged_in_user, 'create_model')
        model = recipes.model.make(author=logged_in_user)
        helpers.add_version(model, 'file1.txt')
        helpers.add_version(model, 'file2.txt')
        helpers.add_version(model, 'file3.txt')
        assert len(list(model.repo.latest_commit.files)) == 3

        response = client.post(
            '/entities/models/%d/versions/new' % model.pk,
            data={
                'delete_filename[]': ['file1.txt', 'file2.txt'],
                'commit_message': 'delete files',
                'tag': 'delete-files',
                'visibility': 'public',
            },
        )
        assert response.status_code == 302
        assert response.url == '/entities/models/%d' % model.id
        assert 'delete-files' in model.repo._repo.tags

        latest = model.repo.latest_commit
        assert latest.message == 'delete files'
        assert len(list(latest.files)) == 2
        assert 'file3.txt' in latest.filenames
        assert not (model.repo_abs_path / 'file1.txt').exists()
        assert not (model.repo_abs_path / 'file2.txt').exists()

    def test_delete_nonexistent_file(self, logged_in_user, client, helpers):
        helpers.add_permission(logged_in_user, 'create_model')
        model = recipes.model.make(author=logged_in_user)
        helpers.add_version(model, 'file1.txt')

        response = client.post(
            '/entities/models/%d/versions/new' % model.pk,
            data={
                'delete_filename[]': ['file2.txt'],
                'commit_message': 'delete file2',
                'version': 'delete-file',
                'visibility': 'public',
            },
        )
        assert response.status_code == 200
        assert 'delete-file' not in model.repo._repo.tags
        assert model.repo.latest_commit.message != 'delete file2'

    def test_create_model_version(self, client, logged_in_user, helpers):
        helpers.add_permission(logged_in_user, 'create_model')
        model = recipes.model_file.make(
            entity__author=logged_in_user,
            upload=SimpleUploadedFile('model.txt', b'my test model'),
            original_name='model.txt',
        ).entity
        response = client.post(
            '/entities/models/%d/versions/new' % model.pk,
            data={
                'filename[]': 'uploads/model.txt',
                'commit_message': 'first commit',
                'tag': 'v1',
                'visibility': 'public',
            },
        )
        assert response.status_code == 302
        assert response.url == '/entities/models/%d' % model.id

    def test_cannot_create_model_version_as_non_owner(self, logged_in_user, client):
        model = recipes.model.make()
        response = client.post(
            '/entities/models/%d/versions/new' % model.pk,
            data={},
        )
        assert response.status_code == 302
        assert '/login/' in response.url

    @patch('entities.processing.submit_check_protocol_task')
    def test_create_protocol_version(self, mock_check, client, logged_in_user, helpers):
        helpers.add_permission(logged_in_user, 'create_protocol')
        doc = b'\n# Title\n\ndocumentation goes here\nand here'
        content = b'my test protocol\ndocumentation\n{' + doc + b'}'
        protocol = recipes.protocol_file.make(
            entity__author=logged_in_user,
            upload=SimpleUploadedFile('protocol.txt', content),
            original_name='protocol.txt',
        ).entity
        response = client.post(
            '/entities/protocols/%d/versions/new' % protocol.pk,
            data={
                'filename[]': 'uploads/protocol.txt',
                'mainEntry': ['protocol.txt'],
                'commit_message': 'first commit',
                'tag': 'v1',
                'visibility': 'public',
            },
        )
        assert response.status_code == 302
        assert response.url == '/entities/protocols/%d' % protocol.id
        # Check documentation parsing
        commit = protocol.repo.latest_commit
        assert ProtocolEntity.README_NAME in commit.filenames
        readme = commit.get_blob(ProtocolEntity.README_NAME)
        assert readme.data_stream.read() == doc
        # Check new version analysis "happened"
        assert mock_check.called
        mock_check.assert_called_once_with(protocol, commit.hexsha)

    @patch('requests.post', side_effect=requests.exceptions.ConnectionError)
    def test_protocol_analysis_errors(self, mock_post, client, logged_in_user, helpers):
        helpers.add_permission(logged_in_user, 'create_protocol')
        doc = b'\n# Title\n\ndocumentation goes here\nand here'
        content = b'my test protocol\ndocumentation\n{' + doc + b'}'
        protocol = recipes.protocol_file.make(
            entity__author=logged_in_user,
            upload=SimpleUploadedFile('protocol.txt', content),
            original_name='protocol.txt',
        ).entity
        response = client.post(
            '/entities/protocols/%d/versions/new' % protocol.pk,
            data={
                'filename[]': 'uploads/protocol.txt',
                'mainEntry': ['protocol.txt'],
                'commit_message': 'first commit',
                'tag': 'v1',
                'visibility': 'public',
            },
        )
        assert response.status_code == 302
        assert response.url == '/entities/protocols/%d' % protocol.id
        # Check documentation parsing
        commit = protocol.repo.latest_commit
        assert ProtocolEntity.README_NAME in commit.filenames
        readme = commit.get_blob(ProtocolEntity.README_NAME)
        assert readme.data_stream.read() == doc
        # Check new version analysis "happened" but failed cleanly
        assert mock_post.called
        assert not AnalysisTask.objects.exists()

        # If instead the backend returns an error...
        mock_post.side_effect = None
        mock_post.return_value.content = b'error'
        # ...then we should also get a clean failure
        from entities.processing import submit_check_protocol_task
        submit_check_protocol_task(protocol, commit.hexsha)
        assert mock_post.called
        assert not AnalysisTask.objects.exists()

    def test_cannot_create_protocol_version_as_non_owner(self, logged_in_user, client):
        protocol = recipes.protocol.make()
        response = client.post(
            '/entities/protocols/%d/versions/new' % protocol.pk,
            data={},
        )
        assert response.status_code == 302
        assert '/login/' in response.url

    def test_rolls_back_if_tag_exists(self, logged_in_user, client, helpers):
        helpers.add_permission(logged_in_user, 'create_model')
        model = recipes.model.make(author=logged_in_user)
        first_commit = helpers.add_version(model, tag_name='v1')

        recipes.model_file.make(
            entity=model,
            upload=SimpleUploadedFile('model.txt', b'my test model'),
            original_name='model.txt',
        )
        response = client.post(
            '/entities/models/%d/versions/new' % model.pk,
            data={
                'filename[]': 'uploads/model.txt',
                'commit_message': 'first commit',
                'tag': 'v1',
                'visibility': 'public',
            },
        )
        assert response.status_code == 200
        assert model.repo.latest_commit == first_commit
        assert not (model.repo_abs_path / 'model.txt').exists()


@pytest.mark.django_db
class TestCheckProtocolCallbackView:
    @patch('requests.post')
    def test_stores_empty_interface(self, mock_post, client, analysis_task):
        task_id = str(analysis_task.id)
        protocol = analysis_task.entity
        hexsha = analysis_task.version
        version = protocol.repocache.get_version(hexsha)

        # Check there is no interface initially
        assert not version.interface.exists()

        # Submit the fake task response
        response = client.post('/entities/callback/check-proto', json.dumps({
            'signature': task_id,
            'returntype': 'success',
            'required': [],
            'optional': [],
        }), content_type='application/json')
        assert response.status_code == 200

        # Check the analysis task has been deleted
        assert not AnalysisTask.objects.filter(id=task_id).exists()

        # Check there is a blank interface term
        assert version.interface.count() == 1
        assert version.interface.get().term == ''
        assert version.interface.get().optional

        # Check submitting a new task is now a no-op
        from entities.processing import submit_check_protocol_task
        submit_check_protocol_task(protocol, hexsha)

        assert not mock_post.called
        assert not AnalysisTask.objects.filter(entity=protocol).exists()

    def test_stores_actual_interface(self, client, analysis_task):
        task_id = str(analysis_task.id)
        protocol = analysis_task.entity
        hexsha = analysis_task.version
        version = protocol.repocache.get_version(hexsha)

        # Check there is no interface initially
        assert not version.interface.exists()

        # Submit the fake task response
        req = ['r1', 'r2']
        opt = ['o1']
        response = client.post('/entities/callback/check-proto', json.dumps({
            'signature': task_id,
            'returntype': 'success',
            'required': req,
            'optional': opt,
        }), content_type='application/json')
        assert response.status_code == 200

        # Check the analysis task has been deleted
        assert not AnalysisTask.objects.filter(id=task_id).exists()

        # Check the terms are as expected
        assert version.interface.count() == len(req) + len(opt)
        assert set(version.interface.values_list('term', flat=True)) == set(req) | set(opt)
        for term in version.interface.all():
            if term.term in opt:
                assert term.optional
            else:
                assert term.term in req
                assert not term.optional

    @patch('requests.post')
    def test_stores_error_response(self, mock_post, client, analysis_task):
        task_id = str(analysis_task.id)
        protocol = analysis_task.entity
        hexsha = analysis_task.version
        version = protocol.repocache.get_version(hexsha)

        # Check there is no interface or error file initially
        assert not version.interface.exists()
        commit = protocol.repo.get_commit(hexsha)
        assert 'errors.txt' not in commit.filenames

        # Submit the fake task response
        msg = 'My test error message'
        response = client.post('/entities/callback/check-proto', json.dumps({
            'signature': task_id,
            'returntype': 'failed',
            'returnmsg': msg,
        }), content_type='application/json')
        assert response.status_code == 200

        # Check the analysis task has been deleted
        assert not AnalysisTask.objects.filter(id=task_id).exists()

        # Check there's an ephemeral error file
        commit = protocol.repo.get_commit(hexsha)
        assert 'errors.txt' in commit.filenames
        assert msg in commit.get_blob('errors.txt').data_stream.read().decode('UTF-8')

        # Check submitting a new task is now a no-op
        from entities.processing import submit_check_protocol_task
        submit_check_protocol_task(protocol, hexsha)

        assert not mock_post.called
        assert not AnalysisTask.objects.filter(entity=protocol).exists()

    def test_errors_on_duplicate_terms(self, client, analysis_task):
        # Submit the fake task response
        req = ['r1', 'r2']
        opt = ['o1', 'r2']
        response = client.post('/entities/callback/check-proto', json.dumps({
            'signature': str(analysis_task.id),
            'returntype': 'success',
            'required': req,
            'optional': opt,
        }), content_type='application/json')
        assert response.status_code == 200
        data = json.loads(response.content.decode())
        assert data['error'].startswith('duplicate term provided: ')

    def test_errors_on_no_signature(self, client):
        response = client.post('/entities/callback/check-proto', json.dumps({
            'returntype': 'failed',
        }), content_type='application/json')
        assert response.status_code == 200
        data = json.loads(response.content.decode())
        assert data['error'] == 'missing signature'

    def test_errors_on_bad_signature(self, client):
        response = client.post('/entities/callback/check-proto', json.dumps({
            'signature': str(uuid.uuid4()),
        }), content_type='application/json')
        assert response.status_code == 200
        data = json.loads(response.content.decode())
        assert data['error'] == 'invalid signature'

    def test_errors_on_missing_returntype(self, client):
        analysis_task = recipes.analysis_task.make()
        response = client.post('/entities/callback/check-proto', json.dumps({
            'signature': str(analysis_task.id),
        }), content_type='application/json')
        assert response.status_code == 200
        data = json.loads(response.content.decode())
        assert data['error'] == 'missing returntype'

    def test_errors_on_missing_terms(self, client):
        analysis_task = recipes.analysis_task.make()
        response = client.post('/entities/callback/check-proto', json.dumps({
            'signature': str(analysis_task.id),
            'returntype': 'success',
        }), content_type='application/json')
        assert response.status_code == 200
        data = json.loads(response.content.decode())
        assert data['error'] == 'missing terms'


@pytest.mark.django_db
class TestEntityFileDownloadView:
    def test_download_file(self, client, public_model):
        version = public_model.repo.latest_commit

        response = client.get(
            '/entities/models/%d/versions/%s/download/file1.txt' %
            (public_model.pk, version.hexsha)
        )

        assert response.status_code == 200
        assert response.content == b'entity contents'
        assert response['Content-Disposition'] == (
            'attachment; filename=file1.txt'
        )
        assert response['Content-Type'] == 'text/plain'

    @patch('mimetypes.guess_type', return_value=(None, None))
    def test_uses_octet_stream_for_unknown_file_type(self, mock_guess, client, public_model):
        version = public_model.repo.latest_commit

        response = client.get(
            '/entities/models/%d/versions/%s/download/file1.txt' %
            (public_model.pk, version.hexsha)
        )

        assert response.status_code == 200
        assert response['Content-Type'] == 'application/octet-stream'

    def test_returns_404_for_nonexistent_file(self, client, public_model):
        version = public_model.repo.latest_commit
        response = client.get(
            '/entities/models/%d/versions/%s/download/nonexistent.txt' %
            (public_model.pk, version.hexsha)
        )

        assert response.status_code == 404


@pytest.mark.django_db
class TestEntityArchiveView:
    def test_download_archive(self, client, helpers):
        model = recipes.model.make()
        commit = helpers.add_version(model, filename='file1.txt', visibility='public')

        response = client.get('/entities/models/%d/versions/latest/archive' % model.pk)
        assert response.status_code == 200
        archive = zipfile.ZipFile(BytesIO(response.content))
        assert archive.filelist[0].filename == 'file1.txt'
        assert response['Content-Disposition'] == (
            'attachment; filename=%s_%s.zip' % (model.name, commit.hexsha)
        )

    def test_returns_404_if_no_commits_yet(self, logged_in_user, client):
        model = recipes.model.make()

        response = client.get('/entities/models/%d/versions/latest/archive' % model.pk)
        assert response.status_code == 404

    def test_anonymous_model_download_for_running_experiment(self, client, queued_experiment):
        model = queued_experiment.experiment.model
        sha = model.repo.latest_commit.hexsha
        queued_experiment.experiment.model.set_version_visibility(sha, 'private')

        response = client.get(
            '/entities/models/%d/versions/latest/archive' % model.pk,
            HTTP_AUTHORIZATION='Token {}'.format(queued_experiment.signature)
        )

        assert response.status_code == 200
        archive = zipfile.ZipFile(BytesIO(response.content))
        assert archive.filelist[0].filename == 'file1.txt'

    def test_anonymous_protocol_download_for_running_experiment(self, client, queued_experiment):
        protocol = queued_experiment.experiment.protocol
        protocol.set_version_visibility('latest', 'private')

        response = client.get(
            '/entities/protocols/%d/versions/latest/archive' % protocol.pk,
            HTTP_AUTHORIZATION='Token {}'.format(queued_experiment.signature)
        )

        assert response.status_code == 200
        archive = zipfile.ZipFile(BytesIO(response.content))
        assert archive.filelist[0].filename == 'file1.txt'

    def test_anonymous_protocol_download_for_analysis_task(self, client, analysis_task):
        protocol = analysis_task.entity
        protocol.set_version_visibility('latest', 'private')

        response = client.get(
            '/entities/protocols/%d/versions/latest/archive' % protocol.pk,
            HTTP_AUTHORIZATION='Token {}'.format(analysis_task.id)
        )

        assert response.status_code == 200
        archive = zipfile.ZipFile(BytesIO(response.content))
        assert archive.filelist[0].filename == 'file1.txt'

    def test_public_entity_still_visible_with_invalid_token(self, client, queued_experiment):
        model = queued_experiment.experiment.model
        queued_experiment.experiment.model.set_version_visibility('latest', 'public')

        response = client.get(
            '/entities/models/%d/versions/latest/archive' % model.pk,
            HTTP_AUTHORIZATION='Token {}'.format(uuid.uuid4())
        )

        assert response.status_code == 200
        archive = zipfile.ZipFile(BytesIO(response.content))
        assert archive.filelist[0].filename == 'file1.txt'


@pytest.mark.django_db
class TestFileUpload:
    def test_upload_file(self, logged_in_user, client):
        model = recipes.model.make(author=logged_in_user)

        upload = io.StringIO('my test model')
        upload.name = 'model.txt'
        response = client.post(
            '/entities/%d/upload-file' % model.pk,
            {
                'upload': upload
            }
        )

        data = json.loads(response.content.decode())
        upload = data['files'][0]
        assert upload['stored_name'] == 'uploads/model.txt'
        assert upload['name'] == 'model.txt'
        assert upload['is_valid']
        assert upload['size'] == 13

        assert model.files.count() == 1

    def test_bad_upload(self, logged_in_user, client):
        model = recipes.model.make(author=logged_in_user)

        response = client.post('/entities/%d/upload-file' % model.pk, {})

        assert response.status_code == 400


@pytest.mark.django_db
class TestEntityCollaboratorsView:
    def test_anonymous_cannot_view_page(self, client):
        model = recipes.model.make()
        response = client.get('/entities/models/%d/collaborators' % model.pk)
        assert response.status_code == 302
        assert '/login/' in response.url

    def test_non_owner_cannot_view_page(self, logged_in_user, client):
        model = recipes.model.make()
        response = client.get('/entities/models/%d/collaborators' % model.pk)
        assert response.status_code == 403

    def test_owner_can_view_page(self, logged_in_user, client):
        model = recipes.model.make(author=logged_in_user)
        response = client.get('/entities/models/%d/collaborators' % model.pk)
        assert response.status_code == 200
        assert 'formset' in response.context

    def test_superuser_can_view_page(self, logged_in_admin, client):
        model = recipes.model.make()
        response = client.get('/entities/models/%d/collaborators' % model.pk)
        assert response.status_code == 200
        assert 'formset' in response.context

    def test_loads_existing_collaborators(self, logged_in_user, other_user, client):
        model = recipes.model.make(author=logged_in_user)
        assign_perm('edit_entity', other_user, model)
        response = client.get('/entities/models/%d/collaborators' % model.pk)
        assert response.status_code == 200
        assert response.context['formset'][0]['email'].value() == other_user.email

    def test_add_editor(self, logged_in_user, other_user, helpers, client):
        helpers.add_permission(other_user, 'create_model')
        model = recipes.model.make(author=logged_in_user)
        response = client.post('/entities/models/%d/collaborators' % model.pk,
                               {
                                   'form-0-email': other_user.email,
                                   'form-TOTAL_FORMS': 1,
                                   'form-MAX_NUM_FORMS': 1,
                                   'form-MIN_NUM_FORMS': 0,
                                   'form-INITIAL_FORMS': 0,
                               })
        assert response.status_code == 302
        assert other_user.has_perm('edit_entity', model)

    def test_add_non_existent_user_as_editor(self, logged_in_user, client):
        model = recipes.model.make(author=logged_in_user)
        response = client.post('/entities/models/%d/collaborators' % model.pk,
                               {
                                   'form-0-email': 'non-existent@example.com',
                                   'form-TOTAL_FORMS': 1,
                                   'form-MAX_NUM_FORMS': 1,
                                   'form-MIN_NUM_FORMS': 0,
                                   'form-INITIAL_FORMS': 0,
                               })
        assert response.status_code == 200
        assert 'email' in response.context['formset'][0].errors

    def test_remove_editor(self, logged_in_user, other_user, helpers, client):
        model = recipes.model.make(author=logged_in_user)
        helpers.add_permission(other_user, 'create_model')
        assign_perm('edit_entity', other_user, model)
        response = client.post('/entities/models/%d/collaborators' % model.pk,
                               {
                                   'form-0-DELETE': 'on',
                                   'form-0-email': other_user.email,
                                   'form-TOTAL_FORMS': 1,
                                   'form-MAX_NUM_FORMS': 1,
                                   'form-MIN_NUM_FORMS': 0,
                                   'form-INITIAL_FORMS': 1,
                               })
        assert response.status_code == 302
        assert not other_user.has_perm('edit_entity', model)

    def test_non_owner_cannot_edit(self, logged_in_user, client):
        model = recipes.model.make()
        response = client.post('/entities/models/%d/collaborators' % model.pk, {})
        assert response.status_code == 403

    def test_anonymous_cannot_edit(self, client):
        model = recipes.model.make()
        response = client.post('/entities/models/%d/collaborators' % model.pk, {})
        assert response.status_code == 302
        assert '/login/' in response.url

    def test_superuser_can_edit(self, client, logged_in_admin, model_creator):
        model = recipes.model.make()
        response = client.post('/entities/models/%d/collaborators' % model.pk,
                               {
                                   'form-0-email': model_creator.email,
                                   'form-TOTAL_FORMS': 1,
                                   'form-MAX_NUM_FORMS': 1,
                                   'form-MIN_NUM_FORMS': 0,
                                   'form-INITIAL_FORMS': 0,
                               })
        assert response.status_code == 302
        assert model_creator.has_perm('edit_entity', model)


@pytest.mark.django_db
class TestEntityDiffView:
    def test_unix_diff(self, client, helpers):
        model = recipes.model.make()
        v1 = helpers.add_version(model, contents='v1 contents\n', visibility='public')
        v2 = helpers.add_version(model, contents='v2 contents\n', visibility='public')

        v1_spec = '%d:%s' % (model.pk, v1.hexsha)
        v2_spec = '%d:%s' % (model.pk, v2.hexsha)
        response = client.get(
            '/entities/models/diff/%s/%s/file1.txt?type=unix' % (v1_spec, v2_spec)
        )

        assert response.status_code == 200
        data = json.loads(response.content.decode())
        assert data['getUnixDiff']['unixDiff'] == '''1c1
< v1 contents
---
> v2 contents
'''
        assert data['getUnixDiff']['response']

    def test_error_for_invalid_diff_type(self, client, helpers):
        model = recipes.model.make()
        v1 = helpers.add_version(model, visibility='public')
        v2 = helpers.add_version(model, visibility='private')

        v1_spec = '%d:%s' % (model.pk, v1.hexsha)
        v2_spec = '%d:%s' % (model.pk, v2.hexsha)
        response = client.get(
            '/entities/models/diff/%s/%s/file1.txt?type=invalid' % (v1_spec, v2_spec)
        )

        assert response.status_code == 200
        data = json.loads(response.content.decode())
        assert data['error']


    def test_cannot_diff_entities_with_no_access(self, client, helpers):
        model = recipes.model.make()
        v1 = helpers.add_version(model, visibility='public')
        v2 = helpers.add_version(model, visibility='private')

        v1_spec = '%d:%s' % (model.pk, v1.hexsha)
        v2_spec = '%d:%s' % (model.pk, v2.hexsha)
        response = client.get(
            '/entities/models/diff/%s/%s/file1.txt' % (v1_spec, v2_spec)
        )

        assert response.status_code == 200
        data = json.loads(response.content.decode())
        assert 'response' not in data['getUnixDiff']

    def test_can_diff_entities_if_collaborator(self, client, logged_in_user, helpers):
        model = recipes.model.make()
        v1 = helpers.add_version(model, visibility='public')
        v2 = helpers.add_version(model, visibility='private')
        assign_perm('edit_entity', logged_in_user, model)

        v1_spec = '%d:%s' % (model.pk, v1.hexsha)
        v2_spec = '%d:%s' % (model.pk, v2.hexsha)
        response = client.get(
            '/entities/models/diff/%s/%s/file1.txt' % (v1_spec, v2_spec)
        )

        assert response.status_code == 200
        data = json.loads(response.content.decode())
        assert data['getUnixDiff']['response']

    @patch('subprocess.run')
    def test_unix_diff_returns_error_on_process_error(self, mock_run, client, helpers):
        model = recipes.model.make()
        v1 = helpers.add_version(model, contents='v1 contents\n', visibility='public')
        v2 = helpers.add_version(model, contents='v2 contents\n', visibility='public')

        v1_spec = '%d:%s' % (model.pk, v1.hexsha)
        v2_spec = '%d:%s' % (model.pk, v2.hexsha)

        mock_run.side_effect = SubprocessError('something went wrong')

        response = client.get(
            '/entities/models/diff/%s/%s/file1.txt?type=unix' % (v1_spec, v2_spec)
        )

        assert response.status_code == 200
        data = json.loads(response.content.decode())
        assert 'response' not in data['getUnixDiff']
        assert data['getUnixDiff']['responseText'] == (
            "Couldn't compute unix diff (something went wrong)")


    @patch('requests.post')
    def test_bives_diff(self, mock_post, client, helpers):
        model = recipes.model.make()
        v1 = helpers.add_version(model, contents='v1 contents\n', visibility='public')
        v2 = helpers.add_version(model, contents='v2 contents\n', visibility='public')

        v1_spec = '%d:%s' % (model.pk, v1.hexsha)
        v2_spec = '%d:%s' % (model.pk, v2.hexsha)

        mock_post.return_value.json.return_value = {
            'bivesDiff': 'diff-contents',
        }

        response = client.get(
            '/entities/models/diff/%s/%s/file1.txt?type=bives' % (v1_spec, v2_spec)
        )

        mock_post.assert_called_with(
            'https://bives.bio.informatik.uni-rostock.de/',
            json={
                'files': [
                    'v1 contents\n',
                    'v2 contents\n'
                ],
                'commands': [
                    'compHierarchyJson',
                    'reactionsJson',
                    'reportHtml',
                    'xmlDiff',
                ]})


        assert response.status_code == 200
        data = json.loads(response.content.decode())
        assert data['getBivesDiff']['bivesDiff'] == {'bivesDiff': 'diff-contents'}
        assert data['getBivesDiff']['response']

    @patch('requests.post')
    def test_bives_diff_returns_error_on_server_error(self, mock_post, client, helpers):
        model = recipes.model.make()
        v1 = helpers.add_version(model, contents='v1 contents\n', visibility='public')
        v2 = helpers.add_version(model, contents='v2 contents\n', visibility='public')

        v1_spec = '%d:%s' % (model.pk, v1.hexsha)
        v2_spec = '%d:%s' % (model.pk, v2.hexsha)

        mock_post.return_value.ok = False
        mock_post.return_value.status_code = 400
        mock_post.return_value.content = b'Server error'

        response = client.get(
            '/entities/models/diff/%s/%s/file1.txt?type=bives' % (v1_spec, v2_spec)
        )

        assert response.status_code == 200
        data = json.loads(response.content.decode())
        assert 'response' not in data['getBivesDiff']
        assert data['getBivesDiff']['responseText'] == 'bives request failed: 400 (Server error)'


    @patch('requests.post')
    def test_bives_diff_returns_error_on_server_error_message(self, mock_post, client, helpers):
        model = recipes.model.make()
        v1 = helpers.add_version(model, contents='v1 contents\n', visibility='public')
        v2 = helpers.add_version(model, contents='v2 contents\n', visibility='public')

        v1_spec = '%d:%s' % (model.pk, v1.hexsha)
        v2_spec = '%d:%s' % (model.pk, v2.hexsha)

        mock_post.return_value.json.return_value = {
            'error': ['error-message'],
        }

        response = client.get(
            '/entities/models/diff/%s/%s/file1.txt?type=bives' % (v1_spec, v2_spec)
        )

        assert response.status_code == 200
        data = json.loads(response.content.decode())
        assert 'response' not in data['getBivesDiff']
        assert data['getBivesDiff']['responseText'] == 'error-message'

@pytest.mark.django_db
@pytest.mark.parametrize("recipe,url", [
    (recipes.model, '/entities/models/%d'),
    (recipes.model, '/entities/models/%d/versions/'),
    (recipes.model, '/entities/models/%d/versions/latest'),
    (recipes.model, '/entities/models/%d/versions/latest/compare'),
    (recipes.model, '/entities/models/%d/versions/latest/archive'),
    (recipes.model, '/entities/models/%d/versions/latest/files.json'),
    (recipes.model, '/entities/models/%d/versions/latest/download/file1.txt'),
    (recipes.protocol, '/entities/protocols/%d'),
    (recipes.protocol, '/entities/protocols/%d/versions/'),
    (recipes.protocol, '/entities/protocols/%d/versions/latest'),
    (recipes.protocol, '/entities/protocols/%d/versions/latest/compare'),
    (recipes.protocol, '/entities/protocols/%d/versions/latest/archive'),
    (recipes.protocol, '/entities/protocols/%d/versions/latest/files.json'),
    (recipes.protocol, '/entities/protocols/%d/versions/latest/download/file1.txt'),
])
class TestEntityVisibility:
    def test_private_entity_visible_to_self(self, client, logged_in_user, helpers, recipe, url):
        entity = recipe.make(author=logged_in_user)
        helpers.add_version(entity, visibility='private')
        assert client.get(url % entity.pk, follow=True).status_code == 200

    def test_private_entity_visible_to_collaborator(self, client, logged_in_user, helpers, recipe, url):
        entity = recipe.make()
        helpers.add_version(entity, visibility='private')
        assign_perm('edit_entity', logged_in_user, entity)
        assert client.get(url % entity.pk, follow=True).status_code == 200

    def test_private_entity_invisible_to_other_user(
        self,
        client, logged_in_user, other_user, helpers,
        recipe, url
    ):
        entity = recipe.make(author=other_user)
        helpers.add_version(entity, visibility='private')
        response = client.get(url % entity.pk)
        assert response.status_code == 404

    def test_private_entity_requires_login_for_anonymous(self, client, helpers, recipe, url):
        entity = recipe.make()
        helpers.add_version(entity, visibility='private')
        response = client.get(url % entity.pk)
        assert response.status_code == 302
        assert '/login' in response.url

    def test_public_entity_visible_to_anonymous(self, client, helpers, recipe, url):
        entity = recipe.make()
        helpers.add_version(entity, visibility='public')
        assert client.get(url % entity.pk, follow=True).status_code == 200

    def test_public_entity_visible_to_logged_in_user(self, client, logged_in_user, helpers, recipe, url):
        entity = recipe.make()
        helpers.add_version(entity, visibility='public')
        assert client.get(url % entity.pk, follow=True).status_code == 200

    def test_nonexistent_entity_redirects_anonymous_to_login(self, client, helpers, recipe, url):
        response = client.get(url % 10000)
        assert response.status_code == 302
        assert '/login' in response.url

    def test_nonexistent_entity_generates_404_for_user(self, client, logged_in_user, helpers, recipe, url):
        response = client.get(url % 10000)
        assert response.status_code == 404<|MERGE_RESOLUTION|>--- conflicted
+++ resolved
@@ -334,7 +334,6 @@
 
 
 @pytest.mark.django_db
-<<<<<<< HEAD
 class TestGetProtocolInterfacesJsonView:
     def add_version_with_interface(self, helpers, protocol, req, opt, vis='public'):
         """Helper method to add a new version and give it an interface in one go."""
@@ -418,10 +417,7 @@
 
 
 @pytest.mark.django_db
-class TestModelEntityVersionCompareView:
-=======
 class TestModelEntityCompareExperimentsView:
->>>>>>> 87f11155
     def test_shows_related_experiments(self, client, experiment_version):
         exp = experiment_version.experiment
         sha = exp.model.repo.latest_commit.hexsha
