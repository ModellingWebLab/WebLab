import io
import json
import os
import uuid
import zipfile
from datetime import timedelta
from io import BytesIO
from subprocess import SubprocessError
from unittest.mock import patch

import pytest
import requests
from django.core.files.uploadedfile import SimpleUploadedFile
from django.core.urlresolvers import reverse
from django.utils.dateparse import parse_datetime
from git import GitCommandError
from guardian.shortcuts import assign_perm

from core import recipes
from entities.models import AnalysisTask, ModelEntity, ProtocolEntity
from experiments.models import Experiment, PlannedExperiment
from repocache.models import ProtocolInterface
from repocache.populate import populate_entity_cache

from repocache.populate import populate_entity_cache


@pytest.fixture
def analysis_task(protocol_with_version):
    """A single AnalysisTask instance with associated Protocol version & repocache set up."""
    task = recipes.analysis_task.make(
        entity=protocol_with_version,
        version=protocol_with_version.repocache.latest_version.sha)
    return task


@pytest.mark.django_db
class TestEntityCreation:
    def test_create_model(self, logged_in_user, client, helpers):
        helpers.add_permission(logged_in_user, 'create_model')
        response = client.post('/entities/models/new', data={
            'name': 'mymodel',
            'visibility': 'private',
        })
        assert response.status_code == 302

        assert ModelEntity.objects.count() == 1

        entity = ModelEntity.objects.first()
        assert response.url == '/entities/models/%d/versions/new' % entity.id
        assert entity.name == 'mymodel'
        assert entity.author == logged_in_user

        assert entity.repo_abs_path.exists()

    def test_create_model_requires_permissions(self, logged_in_user, client):
        response = client.post(
            '/entities/models/new',
            data={},
        )
        assert response.status_code == 302
        assert '/login/' in response.url

    def test_create_protocol(self, logged_in_user, client, helpers):
        helpers.add_permission(logged_in_user, 'create_protocol')
        response = client.post('/entities/protocols/new', data={
            'name': 'myprotocol',
            'visibility': 'public',
        })
        assert response.status_code == 302

        assert ProtocolEntity.objects.count() == 1

        entity = ProtocolEntity.objects.first()
        assert response.url == '/entities/protocols/%d/versions/new' % entity.id
        assert entity.name == 'myprotocol'
        assert entity.author == logged_in_user

        assert entity.repo_abs_path.exists()

    def test_create_protocol_requires_permissions(self, logged_in_user, client):
        response = client.post(
            '/entities/protocols/new',
            data={},
        )
        assert response.status_code == 302
        assert '/login/' in response.url


@pytest.mark.django_db
@pytest.mark.parametrize("recipe,url,list_url", [
    (recipes.model, '/entities/models/%d/delete', '/entities/models/'),
    (recipes.protocol, '/entities/protocols/%d/delete', '/entities/protocols/'),
])
class TestEntityDeletion:
    def test_owner_can_delete_entity(
        self,
        logged_in_user, client, helpers,      # fixtures
        recipe, url, list_url       # parameters
    ):
        entity = recipe.make(author=logged_in_user)
        repo_path = entity.repo_abs_path
        helpers.add_version(entity)
        assert type(entity).objects.filter(pk=entity.pk).exists()
        assert repo_path.exists()

        response = client.post(url % entity.pk)

        assert response.status_code == 302
        assert response.url == list_url

        assert not type(entity).objects.filter(pk=entity.pk).exists()
        assert not repo_path.exists()

    @pytest.mark.usefixtures('logged_in_user')
    def test_non_owner_cannot_delete_entity(
        self,
        other_user, client, helpers,
        recipe, url, list_url
    ):
        entity = recipe.make(author=other_user)
        repo_path = entity.repo_abs_path
        helpers.add_version(entity)

        response = client.post(url % entity.pk)

        assert response.status_code == 403
        assert type(entity).objects.filter(pk=entity.pk).exists()
        assert repo_path.exists()


@pytest.mark.django_db
class TestEntityDetail:
    def test_redirects_to_new_version(self, client, logged_in_user):
        model = recipes.model.make(author=logged_in_user)
        response = client.get('/entities/models/%d' % model.pk)
        assert response.status_code == 302
        assert response.url == '/entities/models/%d/versions/new' % model.pk

    def test_redirects_to_latest_version(self, client, logged_in_user, helpers):
        model = recipes.model.make()
        helpers.add_version(model, visibility='public')
        response = client.get('/entities/models/%d' % model.pk)
        assert response.status_code == 302
        assert response.url == '/entities/models/%d/versions/latest' % model.pk


@pytest.mark.django_db
class TestEntityVersionView:
    def check(self, client, url, version, tags):
        response = client.get(url)
        assert response.status_code == 200
        assert response.context['version'] == version
        assert set(response.context['tags']) == set(tags)

    def test_view_entity_version(self, client, logged_in_user, helpers):
        model = recipes.model.make()
        helpers.add_version(model, visibility='public')
<<<<<<< HEAD
        commit = model.repocache.latest_version
        self.check(client, '/entities/models/%d/versions/%s' % (model.pk, commit.sha),
                   commit, [])
=======
        version = model.repocache.latest_version
        self.check(client, '/entities/models/%d/versions/%s' % (model.pk, version.sha),
                   version, [])
>>>>>>> 0437f82a
        self.check(client, '/entities/models/%d/versions/latest' % model.pk,
                   version, [])

        # Now add a second version with tag
<<<<<<< HEAD
        assert len(list(model.repocache.versions.all())) == 1
        commit2 = helpers.add_version(model, visibility='public')
        model.add_tag('my_tag', commit2.sha)
        populate_entity_cache(model)
        # Commits are yielded newest first
        assert len(list(model.repocache.versions.all())) == 2
        assert commit == list(model.repocache.versions.all())[-1]
        commit = model.repocache.latest_version
=======
        assert model.repocache.versions.count() == 1
        version2 = helpers.add_version(model, visibility='public')
        model.add_tag('my_tag', version2.sha)

        # Commits are yielded newest first
        assert model.repocache.versions.count() == 2
        assert version == model.repocache.versions.last()
        version = model.repocache.latest_version
>>>>>>> 0437f82a

        self.check(client, '/entities/models/%d/versions/%s' % (model.pk, version.sha),
                   version, ['my_tag'])
        self.check(client, '/entities/models/%d/versions/%s' % (model.pk, 'my_tag'),
                   version, ['my_tag'])
        self.check(client, '/entities/models/%d/versions/latest' % model.pk,
                   version, ['my_tag'])

    def test_version_with_two_tags(self, client, helpers):
        model = recipes.model.make()
        helpers.add_version(model, visibility='public')
<<<<<<< HEAD
        commit = model.repocache.latest_version
        model.add_tag('tag1', commit.sha)
        model.add_tag('tag2', commit.sha)
        populate_entity_cache(model)
        self.check(client, '/entities/models/%d/versions/%s' % (model.pk, commit.sha),
                   commit, ['tag1', 'tag2'])
        self.check(client, '/entities/models/%d/versions/%s' % (model.pk, 'tag1'),
                   commit, ['tag1', 'tag2'])
=======
        version = model.repocache.latest_version
        model.add_tag('tag1', version.sha)
        model.add_tag('tag2', version.sha)
        self.check(client, '/entities/models/%d/versions/%s' % (model.pk, version.sha), version, ['tag1', 'tag2'])
        self.check(client, '/entities/models/%d/versions/%s' % (model.pk, 'tag1'), version, ['tag1', 'tag2'])
>>>>>>> 0437f82a
        self.check(client, '/entities/models/%d/versions/%s' % (model.pk, 'tag2'),
                   version, ['tag1', 'tag2'])
        self.check(client, '/entities/models/%d/versions/latest' % model.pk,
                   version, ['tag1', 'tag2'])

    def test_shows_correct_visibility(self, client, logged_in_user, model_with_version):
        model = model_with_version
        commit = model.repo.latest_commit
        model.set_version_visibility(commit.sha, 'public')

        response = client.get(
            '/entities/models/%d/versions/%s' % (model.pk, commit.sha),
        )

        assert response.status_code == 200
        assert response.context['visibility'] == 'public'
        assert response.context['form'].initial.get('visibility') == 'public'

    def test_cannot_access_invisible_version(self, client, logged_in_user, helpers):
        model = recipes.model.make()
        commit1 = helpers.add_version(model, visibility='private')
        helpers.add_version(model, visibility='public')
        model.add_tag('tag1', commit1.sha)

        response = client.get('/entities/models/%d/versions/%s' % (model.pk, commit1.sha))
        assert response.status_code == 404

        response = client.get('/entities/models/%d/versions/%s' % (model.pk, 'tag1'))
        assert response.status_code == 404

    def test_anonymous_cannot_access_invisible_version(self, client, helpers):
        model = recipes.model.make()
        commit1 = helpers.add_version(model, visibility='private')
        helpers.add_version(model, visibility='public')
        model.add_tag('tag1', commit1.sha)

        response = client.get('/entities/models/%d/versions/%s' % (model.pk, commit1.sha))
        assert response.status_code == 302

        response = client.get('/entities/models/%d/versions/%s' % (model.pk, 'tag1'))
        assert response.status_code == 302

    def test_no_token_access(self, client, queued_experiment):
        model = queued_experiment.experiment.model
        sha = model.repo.latest_commit.sha
        queued_experiment.experiment.model.set_version_visibility(sha, 'private')

        response = client.get(
            '/entities/models/%d/versions/%s' % (model.pk, sha),
            HTTP_AUTHORIZATION='Token {}'.format(queued_experiment.signature)
        )

        assert response.status_code == 302

    def test_404_for_version_not_in_cache(self, client, helpers):
        model = recipes.model.make()
        commit = helpers.add_version(model, visibility='public', cache=False)

        response = client.get(
            '/entities/models/%d/versions/%s' % (model.pk, commit.sha)
        )
        assert response.status_code == 404

    def test_404_for_version_not_in_repo(self, client, helpers):
        model = recipes.model.make()
        recipes.cached_model_version.make(
            entity__entity=model,
            sha='test-sha',
            visibility='public'
        )

        response = client.get(
            '/entities/models/%d/versions/%s' % (model.pk, 'test-sha')
        )
        assert response.status_code == 404


@pytest.mark.django_db
class TestEntityVersionChangeVisibilityView:
    def test_change_visibility(self, client, logged_in_user, helpers):
        helpers.login(client, logged_in_user)
        model = recipes.model.make(author=logged_in_user)
        commit = helpers.add_version(model)
        assert model.get_version_visibility(commit.sha) == 'private'

        response = client.post(
            '/entities/models/%d/versions/%s/visibility' % (model.pk, commit.sha),
            data={
                'visibility': 'public',
            })

        assert response.status_code == 200
        assert model.get_version_visibility(commit.sha) == 'public'
        assert model.repocache.get_version(commit.sha).visibility == 'public'

    def test_non_owner_cannot_change_visibility(self, client, logged_in_user, other_user, helpers):
        helpers.login(client, logged_in_user)
        model = recipes.model.make(author=other_user)
        commit = helpers.add_version(model)

        response = client.post(
            '/entities/models/%d/versions/%s/visibility' % (model.pk, commit.sha),
            data={
                'visibility': 'public',
            })

        assert response.status_code == 403
        assert model.get_version_visibility(commit.sha) != 'public'


@pytest.mark.django_db
class TestEntityVersionJsonView:
    @pytest.mark.parametrize("can_create_expt,is_parsed_ok", [(True, True), (False, False)])
    def test_version_json(self, client, logged_in_user, helpers, can_create_expt, is_parsed_ok):
        if can_create_expt:
            helpers.add_permission(logged_in_user, 'create_experiment', Experiment)
        model = recipes.model.make(name='mymodel', author__full_name='model author')
        version = helpers.add_version(model)
        model.set_version_visibility(version.sha, 'public')
        model.repo.tag('v1')
<<<<<<< HEAD

=======
        populate_entity_cache(model)
>>>>>>> 0437f82a
        planned_expt = PlannedExperiment(
            submitter=logged_in_user,
            model=model, model_version=version.sha,
            protocol=recipes.protocol.make(), protocol_version=uuid.uuid4(),
        )
        planned_expt.save()
        cached_version = model.repocache.get_version(version.sha)
        cached_version.parsed_ok = is_parsed_ok
        cached_version.save()

        response = client.get('/entities/models/%d/versions/latest/files.json' % model.pk)

        assert response.status_code == 200

        data = json.loads(response.content.decode())
        ver = data['version']

        assert ver['name'] == 'mymodel'
        assert ver['id'] == version.sha
        assert ver['author'] == 'author'  # Commit author not entity author
        assert ver['entityId'] == model.pk
        assert ver['visibility'] == 'public'
        assert (
            parse_datetime(ver['created']).replace(microsecond=0) ==
            version.timestamp
        )
        assert ver['version'] == 'v1'
        assert ver['parsedOk'] == is_parsed_ok
        assert len(ver['files']) == ver['numFiles'] == 1
        assert ver['url'] == '/entities/models/%d/versions/%s' % (model.pk, version.sha)
        assert (ver['download_url'] ==
                '/entities/models/%d/versions/%s/archive' % (model.pk, version.sha))
        assert 'change_url' in ver

        file_ = ver['files'][0]
        assert file_['id'] == file_['name'] == 'file1.txt'
        assert file_['filetype'] == 'TXTPROTOCOL'
        assert file_['size'] == 15
        assert (file_['url'] ==
                '/entities/models/%d/versions/%s/download/file1.txt' % (model.pk, version.sha))

        if can_create_expt:
            assert len(ver['planned_experiments']) == 1
            planned = ver['planned_experiments'][0]
            assert planned['model'] == model.pk
            assert planned['model_version'] == version.sha
            assert planned['protocol'] == planned_expt.protocol.pk
            assert planned['protocol_version'] == str(planned_expt.protocol_version)
        else:
            assert len(ver['planned_experiments']) == 0


@pytest.mark.django_db
class TestGetProtocolInterfacesJsonView:
    def add_version_with_interface(self, helpers, protocol, req, opt, vis='public'):
        """Helper method to add a new version and give it an interface in one go."""
        version = helpers.add_fake_version(protocol, vis)
        # Give it an interface
        terms = [
            ProtocolInterface(protocol_version=version, term=t, optional=False) for t in req
        ] + [
            ProtocolInterface(protocol_version=version, term=t, optional=True) for t in opt
        ]
        ProtocolInterface.objects.bulk_create(terms)

    def test_single_public_protocol(self, client, helpers):
        # Make a public protocol version
        protocol = recipes.protocol.make()
        req = ['r1', 'r2']
        opt = ['o1']
        self.add_version_with_interface(helpers, protocol, req, opt)

        response = client.get('/entities/protocols/get_interfaces')

        assert response.status_code == 200

        data = json.loads(response.content.decode())
        interfaces = data['interfaces']

        assert len(interfaces) == 1
        iface = interfaces[0]
        assert iface['name'] == protocol.name
        assert set(iface['required']) == set(req)
        assert set(iface['optional']) == set(opt)

    def test_complex_visibilities(self, client, logged_in_user, other_user, helpers):
        # Models shouldn't appear at all
        model1 = recipes.model.make()
        helpers.add_fake_version(model1, 'public')
        model2 = recipes.model.make(author=logged_in_user)
        helpers.add_fake_version(model2, 'private')
        model3 = recipes.model.make(author=other_user)
        helpers.add_fake_version(model3, 'public')
        helpers.add_fake_version(model3, 'private')
        # One public protocol with 2 versions, each with a different interface
        protocol1 = recipes.protocol.make()
        self.add_version_with_interface(helpers, protocol1, ['p1r1'], ['p1o1'], vis='public')
        self.add_version_with_interface(helpers, protocol1, ['p1r2'], ['p1o2'], vis='public')

        # A private protocol owned by logged_in_user, with 2 versions, each with a different interface
        protocol2 = recipes.protocol.make(author=logged_in_user)
        self.add_version_with_interface(helpers, protocol2, ['p2r1'], ['p2o1'], vis='private')
        self.add_version_with_interface(helpers, protocol2, ['p2r2'], ['p2o2'], vis='private')

        # A private protocol owned by other_user, with 2 versions, each with a different interface, first one public
        protocol3 = recipes.protocol.make(author=other_user)
        self.add_version_with_interface(helpers, protocol3, ['p3r1'], ['p3o1'], vis='public')
        self.add_version_with_interface(helpers, protocol3, ['p3r2'], ['p3o2'], vis='private')

        # A private protocol owned by other_user but shared with logged_in_user,
        # with 3 versions, each with a different interface, middle one public
        protocol4 = recipes.protocol.make(author=other_user)
        assign_perm('edit_entity', logged_in_user, protocol4)
        self.add_version_with_interface(helpers, protocol4, ['p4r1'], ['p4o1'], vis='private')
        self.add_version_with_interface(helpers, protocol4, ['p4r2'], ['p4o2'], vis='public')
        self.add_version_with_interface(helpers, protocol4, ['p4r3'], ['p4o3'], vis='private')

        # Get all interfaces visible to logged_in_user
        response = client.get('/entities/protocols/get_interfaces')
        assert response.status_code == 200
        interfaces = json.loads(response.content.decode())['interfaces']
        assert len(interfaces) == 4

        expected = {
            'myprotocol1': {'required': ['p1r2'], 'optional': ['p1o2']},
            'myprotocol2': {'required': ['p2r2'], 'optional': ['p2o2']},
            'myprotocol3': {'required': ['p3r1'], 'optional': ['p3o1']},
            'myprotocol4': {'required': ['p4r3'], 'optional': ['p4o3']},
        }
        for iface in interfaces:
            assert iface['name'] in expected
            assert iface['required'] == expected[iface['name']]['required']
            assert iface['optional'] == expected[iface['name']]['optional']


@pytest.mark.django_db
class TestModelEntityCompareExperimentsView:
    def test_shows_related_experiments(self, client, helpers, experiment_version):
        exp = experiment_version.experiment
        model_version = exp.model.repocache.latest_version
        recipes.experiment_version.make()  # another experiment which should not be included
        exp.model.set_version_visibility('latest', 'public')
        exp.protocol.set_version_visibility('latest', 'public')
        helpers.add_version(exp.protocol, visibility='public')
        # Add an experiment with a newer version of the protocol but that was created earlier
        exp2 = recipes.experiment_version.make(
            experiment__protocol=exp.protocol,
            experiment__protocol_version=exp.protocol.repocache.latest_version,
            experiment__model=exp.model,
            experiment__model_version=model_version,
        ).experiment
        exp2.created_at = exp.created_at - timedelta(seconds=10)
        exp2.save()

        # Add an experiment with a newer version of the protocol and that was created later
        helpers.add_version(exp.protocol, visibility='public')
        exp3 = recipes.experiment_version.make(
            experiment__protocol=exp.protocol,
            experiment__protocol_version=exp.protocol.repocache.latest_version,
            experiment__model=exp.model,
            experiment__model_version=model_version,
        ).experiment

        response = client.get(
            '/entities/models/%d/versions/%s/compare' % (exp.model.pk, model_version.sha)
        )

        assert response.status_code == 200
        assert response.context['comparisons'] == [(exp.protocol, [exp3, exp2, exp])]

    def test_applies_visibility(self, client, helpers, experiment_version):
        exp = experiment_version.experiment
        sha = exp.model_version
        protocol = recipes.protocol.make()
        exp.model.set_version_visibility('latest', 'public')
        exp.protocol.set_version_visibility('latest', 'public')

        recipes.experiment_version.make(
            experiment__protocol=protocol,
            experiment__protocol_version=helpers.add_version(protocol, visibility='private').sha,
            experiment__model=exp.model,
            experiment__model_version=sha,
        )  # should not be included for visibility reasons

        response = client.get(
            '/entities/models/%d/versions/%s/compare' % (exp.model.pk, sha)
        )

        assert response.status_code == 200
        assert response.context['comparisons'] == [(exp.protocol, [exp])]

    def test_returns_404_if_commit_not_found(self, client, logged_in_user):
        model = recipes.model.make()

        response = client.get(
            '/entities/models/%d/versions/%s/compare' % (model.pk, 'nocommit')
        )
        assert response.status_code == 404


@pytest.mark.django_db
class TestProtocolEntityCompareExperimentsView:
    def test_shows_related_experiments(self, client, logged_in_user, experiment_version):
        exp = experiment_version.experiment
        exp.protocol.set_version_visibility('latest', 'public')
        exp.author = logged_in_user
        exp.save()

        sha = exp.protocol.repo.latest_commit.sha
        recipes.experiment_version.make(
            experiment__author=logged_in_user
        ).experiment  # should not be included, as it uses a different protocol

        response = client.get(
            '/entities/protocols/%d/versions/%s/compare' % (exp.protocol.pk, sha)
        )

        assert response.status_code == 200
        assert response.context['comparisons'] == [(exp.model, [exp])]

    def test_applies_visibility(self, client, helpers, experiment_version):
        exp = experiment_version.experiment
        sha = exp.protocol_version
        model = recipes.model.make()
        exp.protocol.set_version_visibility('latest', 'public')
        exp.model.set_version_visibility('latest', 'public')
        helpers.add_version(exp.model, visibility='private')
        model_version = exp.model.repocache.latest_version
        recipes.experiment_version.make(
            experiment__protocol=exp.protocol.repocache.latest_version,
            experiment__protocol_version=sha,
            experiment__model=model,
            experiment__model_version=exp.model.repocache.latest_version,
        )  # should not be included for visibility reasons

        response = client.get(
            '/entities/protocols/%d/versions/%s/compare' % (exp.protocol.pk, sha)
        )

        assert response.status_code == 200
        assert response.context['comparisons'] == [(exp.model, [exp])]

    def test_returns_404_if_commit_not_found(self, client, logged_in_user):
        protocol = recipes.protocol.make(author=logged_in_user)

        response = client.get(
            '/entities/protocols/%d/versions/%s/compare' % (protocol.pk, 'nocommit')
        )
        assert response.status_code == 404


@pytest.mark.django_db
class TestEntityComparisonView:
    def test_loads_entity_versions(self, client, helpers, logged_in_user):
        model = recipes.model.make()
        v1 = helpers.add_version(model, visibility='public')
        version_spec = '%d:%s' % (model.pk, v1.sha)
        response = client.get(
            '/entities/models/compare/%s' % version_spec
        )

        assert response.status_code == 200
        assert response.context['entity_versions'] == [version_spec]

    def test_cannot_compare_entities_with_no_access(self, client, helpers):
        model = recipes.model.make()
        v1 = helpers.add_version(model, visibility='public')
        v2 = helpers.add_version(model, visibility='private')

        v1_spec = '%d:%s' % (model.pk, v1.sha)
        v2_spec = '%d:%s' % (model.pk, v2.sha)
        response = client.get(
            '/entities/models/compare/%s/%s' % (v1_spec, v2_spec)
        )

        assert response.status_code == 200
        assert response.context['entity_versions'] == [v1_spec]

    def test_can_compare_entities_if_collaborator(self, client, logged_in_user, helpers):
        model = recipes.model.make()
        v1 = helpers.add_version(model, visibility='public')
        v2 = helpers.add_version(model, visibility='private')
        assign_perm('edit_entity', logged_in_user, model)

        v1_spec = '%d:%s' % (model.pk, v1.sha)
        v2_spec = '%d:%s' % (model.pk, v2.sha)
        response = client.get(
            '/entities/models/compare/%s/%s' % (v1_spec, v2_spec)
        )

        assert response.status_code == 200
        assert response.context['entity_versions'] == [v1_spec, v2_spec]

    def test_ignores_invalid_versions(self, client, helpers, logged_in_user):
        model = recipes.model.make()
        v1 = helpers.add_version(model, visibility='public')
        version_spec = '%d:%s' % (model.pk, v1.sha)
        response = client.get(
            '/entities/models/compare/%s/%d:nocommit' % (version_spec, model.pk)
        )

        assert response.status_code == 200
        assert response.context['entity_versions'] == [version_spec]

    def test_no_valid_versions(self, client, logged_in_user):
        model = recipes.model.make()
        response = client.get(
            '/entities/models/compare/%d:nocommit/%d:nocommit' % (model.pk + 1, model.pk)
        )

        assert response.status_code == 200
        assert response.context['entity_versions'] == []


@pytest.mark.django_db
class TestEntityComparisonJsonView:
    def test_compare_entities(self, client, helpers):
        model = recipes.model.make()
        v1 = helpers.add_version(model, visibility='public')
        v2 = helpers.add_version(model)

        v1_spec = '%d:%s' % (model.pk, v1.sha)
        v2_spec = '%d:%s' % (model.pk, v2.sha)
        response = client.get(
            '/entities/models/compare/%s/%s/info' % (v1_spec, v2_spec)
        )

        assert response.status_code == 200
        data = json.loads(response.content.decode())
        versions = data['getEntityInfos']['entities']
        assert versions[0]['id'] == v1.sha
        assert versions[1]['id'] == v2.sha
        assert versions[0]['author'] == v1.author.name
        assert versions[0]['visibility'] == 'public'
        assert versions[0]['name'] == model.name
        assert versions[0]['version'] == v1.sha
        assert versions[0]['numFiles'] == 1
        assert versions[0]['commitMessage'] == v1.message
        assert versions[0]['url'] == '/entities/models/%d/versions/%s' % (model.pk, v1.sha)

    def test_cannot_compare_entities_with_no_access(self, client, helpers):
        model = recipes.model.make()
        v1 = helpers.add_version(model, visibility='public')
        v2 = helpers.add_version(model, visibility='private')

        v1_spec = '%d:%s' % (model.pk, v1.sha)
        v2_spec = '%d:%s' % (model.pk, v2.sha)
        response = client.get(
            '/entities/models/compare/%s/%s/info' % (v1_spec, v2_spec)
        )

        assert response.status_code == 200
        data = json.loads(response.content.decode())
        versions = data['getEntityInfos']['entities']
        assert len(versions) == 1
        assert versions[0]['id'] == v1.sha

    def test_can_compare_entities_if_collaborator(self, client, logged_in_user, helpers):
        model = recipes.model.make()
        v1 = helpers.add_version(model, visibility='public')
        v2 = helpers.add_version(model, visibility='private')
        assign_perm('edit_entity', logged_in_user, model)

        v1_spec = '%d:%s' % (model.pk, v1.sha)
        v2_spec = '%d:%s' % (model.pk, v2.sha)
        response = client.get(
            '/entities/models/compare/%s/%s/info' % (v1_spec, v2_spec)
        )

        assert response.status_code == 200
        data = json.loads(response.content.decode())
        versions = data['getEntityInfos']['entities']
        assert len(versions) == 2
        assert versions[0]['id'] == v1.sha
        assert versions[1]['id'] == v2.sha

    def test_file_json(self, client, helpers):
        model = recipes.model.make()
        filename = 'oxmeta:v%3A.txt'
        v1 = helpers.add_version(model, visibility='public', filename=filename)

        v1_spec = '%d:%s' % (model.pk, v1.sha)
        response = client.get(
            '/entities/models/compare/%s/info' % v1_spec
        )

        assert response.status_code == 200
        data = json.loads(response.content.decode())
        versions = data['getEntityInfos']['entities']
        assert versions[0]['id'] == v1.sha
        assert versions[0]['numFiles'] == 1
        file_ = versions[0]['files'][0]
        assert file_['id'] == filename
        assert file_['name'] == filename
        assert file_['author'] == v1.author.name
        assert file_['filetype'] == 'TXTPROTOCOL'
        assert file_['size'] == 15
        assert file_['url'] == (
            '/entities/models/%d/versions/%s/download/%s' % (model.pk, v1.sha, filename.replace('%', '%25')))

    def test_ignores_invalid_versions(self, client, logged_in_user, helpers):
        model = recipes.model.make()
        v1 = helpers.add_version(model, visibility='public')
        version_spec = '%d:%s' % (model.pk, v1.sha)
        response = client.get(
            '/entities/models/compare/%s/%d:nocommit' % (version_spec, model.pk)
        )

        assert response.status_code == 200
        assert response.context['entity_versions'] == [version_spec]

    def test_no_valid_versions(self, client, logged_in_user):
        model = recipes.model.make()
        response = client.get(
            '/entities/models/compare/%d:nocommit/%d:nocommit' % (model.pk + 1, model.pk)
        )

        assert response.status_code == 200
        assert response.context['entity_versions'] == []


@pytest.mark.django_db
class TestTagging:
    def test_tag_specific_ref(self, helpers):
        model = recipes.model.make()
        commit = helpers.add_version(model)
        helpers.add_version(model)
        model.repo.tag('tag', ref=commit.sha)
        tags = model.repo.tag_dict
        assert len(tags) == 1
        assert tags[commit.sha][0].name == 'tag'

    def test_nasty_tag_chars(self, helpers):
        model = recipes.model.make()
        helpers.add_version(model)

        with pytest.raises(GitCommandError):
            model.repo.tag('tag/')

        model.repo.tag('my/tag')
        assert model.repo.tag_dict[model.repo.latest_commit.sha][0].name == 'my/tag'

        with pytest.raises(GitCommandError):
            model.repo.tag('tag with spaces')

    def test_cant_use_same_tag_twice(self, helpers):
        model = recipes.model.make()
        helpers.add_version(model)
        model.repo.tag('tag')
        helpers.add_version(model)
        with pytest.raises(GitCommandError):
            model.repo.tag('tag')

    def test_user_can_add_tag(self, logged_in_user, client, helpers):
        model = recipes.model.make(author=logged_in_user)
        helpers.add_permission(logged_in_user, 'create_model')
        helpers.add_version(model)
        commit = model.repo.latest_commit

        response = client.post(
            '/entities/tag/%d/%s' % (model.pk, commit.sha),
            data={
                'tag': 'v1',
            },
        )
        assert response.status_code == 302
        assert response.url == '/entities/models/%d/versions/%s' % (model.pk, commit.sha)
        assert 'v1' in model.repo._repo.tags
        tags = model.repo.tag_dict
        assert len(tags) == 1
        assert tags[commit.sha][0].name == 'v1'

    def test_cannot_tag_as_non_owner(self, logged_in_user, client, helpers):
        protocol = recipes.protocol.make()
        commit = helpers.add_version(protocol)
        response = client.post(
            '/entities/tag/%d/%s' % (protocol.pk, commit.sha),
            data={},
        )
        assert response.status_code == 302

    def test_can_tag_as_non_owner_with_permissions(self, logged_in_user, client, helpers):
        protocol = recipes.protocol.make()
        commit = helpers.add_version(protocol)
        helpers.add_permission(logged_in_user, 'create_protocol')
        assign_perm('edit_entity', logged_in_user, protocol)
        response = client.post(
            '/entities/tag/%d/%s' % (protocol.pk, commit.sha),
            data={
                'tag': 'v1',
            },
        )
        assert response.status_code == 302
        assert 'v1' in protocol.repo._repo.tags


@pytest.mark.django_db
class TestEntityVersionList:
    def test_view_entity_version_list(self, client, helpers):
        model = recipes.model.make()
        commit1 = helpers.add_version(model, visibility='public')
        commit2 = helpers.add_version(model, visibility='moderated')
        model.add_tag('v1', commit2.sha)
        response = client.get('/entities/models/%d/versions/' % model.pk)
        assert response.status_code == 200
        assert response.context['versions'] == [
            (['v1'], model.repocache.get_version(commit2.sha)),
            ([], model.repocache.get_version(commit1.sha)),
        ]

    def test_only_shows_visible_versions(self, client, helpers):
        model = recipes.model.make()
        helpers.add_fake_version(model, visibility='private')
        commit2 = helpers.add_fake_version(model, visibility='public')
        helpers.add_fake_version(model, visibility='private')

        response = client.get('/entities/models/%d/versions/' % model.pk)
        assert response.status_code == 200
        assert response.context['versions'] == [
            ([], commit2),
        ]


@pytest.mark.django_db
class TestEntityList:
    def test_lists_my_models(self, client, logged_in_user):
        models = recipes.model.make(_quantity=2, author=logged_in_user)
        response = client.get('/entities/models/')
        assert response.status_code == 200
        assert list(response.context['object_list']) == models

    def test_lists_my_protocols(self, client, logged_in_user):
        protocols = recipes.protocol.make(_quantity=2, author=logged_in_user)
        response = client.get('/entities/protocols/')
        assert response.status_code == 200
        assert list(response.context['object_list']) == protocols


@pytest.mark.django_db
class TestVersionCreation:
    def test_new_version_form_includes_latest_version(self, client, logged_in_user, helpers):
        helpers.add_permission(logged_in_user, 'create_model')
        model = recipes.model.make(author=logged_in_user)
        commit = helpers.add_version(model, visibility='public')
        response = client.get('/entities/models/%d/versions/new' % model.pk)
        assert response.status_code == 200
        assert response.context['latest_version'] == commit
        assert b'option value="public" selected' in response.content

    def test_no_latest_version(self, client, logged_in_user, helpers):
        helpers.add_permission(logged_in_user, 'create_model')
        model = recipes.model.make(author=logged_in_user)
        response = client.get('/entities/models/%d/versions/new' % model.pk)
        assert response.status_code == 200
        assert response.context['latest_version'] is None
        assert b'option value="private" selected' in response.content

    def test_add_multiple_files(self, logged_in_user, client, helpers):
        helpers.add_permission(logged_in_user, 'create_model')
        model = recipes.model.make(author=logged_in_user)
        recipes.model_file.make(
            entity=model,
            upload=SimpleUploadedFile('file1.txt', b'file 1 wrong'),
            original_name='file1.txt',
        )
        recipes.model_file.make(
            entity=model,
            upload=SimpleUploadedFile('file2.txt', b'file 2'),
            original_name='file2.txt',
        )
        recipes.model_file.make(
            entity=model,
            upload=SimpleUploadedFile('file1_fixed.txt', b'file 1'),
            original_name='file1.txt',
        )

        response = client.post(
            '/entities/models/%d/versions/new' % model.pk,
            data={
                'filename[]': ['uploads/file1.txt', 'uploads/file2.txt', 'uploads/file1_fixed.txt'],
                'delete_filename[]': ['file1.txt'],
                'mainEntry': ['file1.txt'],
                'commit_message': 'files',
                'tag': 'v1',
                'visibility': 'public',
            },
        )
        assert response.status_code == 302
        latest = model.repo.latest_commit
        assert response.url == '/entities/models/%d/versions/%s' % (model.id, latest.sha)
        assert 'v1' in model.repo._repo.tags

        assert latest.message == 'files'
        assert 'file1.txt' in latest.filenames
        assert 'file2.txt' in latest.filenames
        assert latest.master_filename == 'file1.txt'

        assert 0 == PlannedExperiment.objects.count()
        assert 0 == model.files.count()

    def test_delete_file(self, logged_in_user, client, helpers):
        helpers.add_permission(logged_in_user, 'create_model')
        model = recipes.model.make(author=logged_in_user)
        helpers.add_version(model, 'file1.txt')
        helpers.add_version(model, 'file2.txt')
        assert len(list(model.repo.latest_commit.files)) == 2

        response = client.post(
            '/entities/models/%d/versions/new' % model.pk,
            data={
                'delete_filename[]': ['file1.txt'],
                'commit_message': 'delete file1',
                'tag': 'delete-file',
                'visibility': 'public',
            },
        )
        assert response.status_code == 302
        latest = model.repo.latest_commit
        assert response.url == '/entities/models/%d/versions/%s' % (model.id, latest.sha)
        assert 'delete-file' in model.repo._repo.tags

        assert latest.message == 'delete file1'
        assert len(list(latest.files)) == 2
        assert 'file2.txt' in latest.filenames
        assert not (model.repo_abs_path / 'file1.txt').exists()

        assert 0 == PlannedExperiment.objects.count()
        assert 0 == model.files.count()

    def test_delete_multiple_files(self, logged_in_user, client, helpers):
        helpers.add_permission(logged_in_user, 'create_model')
        model = recipes.model.make(author=logged_in_user)
        helpers.add_version(model, 'file1.txt')
        helpers.add_version(model, 'file2.txt')
        helpers.add_version(model, 'file3.txt')
        assert len(list(model.repo.latest_commit.files)) == 3

        response = client.post(
            '/entities/models/%d/versions/new' % model.pk,
            data={
                'delete_filename[]': ['file1.txt', 'file2.txt'],
                'commit_message': 'delete files',
                'tag': 'delete-files',
                'visibility': 'public',
            },
        )
        assert response.status_code == 302
        latest = model.repo.latest_commit
        assert response.url == '/entities/models/%d/versions/%s' % (model.id, latest.sha)
        assert 'delete-files' in model.repo._repo.tags

        assert latest.message == 'delete files'
        assert len(list(latest.files)) == 2
        assert 'file3.txt' in latest.filenames
        assert not (model.repo_abs_path / 'file1.txt').exists()
        assert not (model.repo_abs_path / 'file2.txt').exists()

        assert 0 == PlannedExperiment.objects.count()
        assert 0 == model.files.count()

    def test_replace_file(self, logged_in_user, client, helpers):
        helpers.add_permission(logged_in_user, 'create_model')
        model = recipes.model.make(author=logged_in_user)
        helpers.add_version(model, 'file1.txt')
        helpers.add_version(model, 'file2.txt')
        assert len(list(model.repo.latest_commit.files)) == 2

        # The user changes their mind twice about a new version of file1...
        recipes.model_file.make(
            entity=model,
            upload=SimpleUploadedFile('file1_v2.txt', b'file 1 wrong'),
            original_name='file1.txt',
        )
        recipes.model_file.make(
            entity=model,
            upload=SimpleUploadedFile('file1_v3.txt', b'file 1 new'),
            original_name='file1.txt',
        )

        response = client.post(
            '/entities/models/%d/versions/new' % model.pk,
            data={
                'filename[]': ['uploads/file1_v2.txt', 'uploads/file1_v3.txt'],
                'delete_filename[]': ['file1.txt', 'file1.txt'],
                'commit_message': 'replace file1',
                'tag': 'replace-file',
                'visibility': 'public',
            },
        )
        assert response.status_code == 302
        latest = model.repo.latest_commit
        assert response.url == '/entities/models/%d/versions/%s' % (model.id, latest.sha)
        assert 'replace-file' in model.repo._repo.tags

        assert latest.message == 'replace file1'
        assert len(list(latest.files)) == 3
        assert {'manifest.xml', 'file1.txt', 'file2.txt'} == latest.filenames
        with (model.repo_abs_path / 'file1.txt').open() as f:
            assert f.read() == 'file 1 new'

        assert 0 == PlannedExperiment.objects.count()
        assert 0 == model.files.count()

    def test_delete_nonexistent_file(self, logged_in_user, client, helpers):
        helpers.add_permission(logged_in_user, 'create_model')
        model = recipes.model.make(author=logged_in_user)
        helpers.add_version(model, 'file1.txt')

        response = client.post(
            '/entities/models/%d/versions/new' % model.pk,
            data={
                'delete_filename[]': ['file2.txt'],
                'commit_message': 'delete file2',
                'version': 'delete-file',
                'visibility': 'public',
            },
        )
        assert response.status_code == 200
        assert 'delete-file' not in model.repo._repo.tags
        assert model.repo.latest_commit.message != 'delete file2'
        assert 0 == model.files.count()

    def test_create_model_version(self, client, logged_in_user, helpers):
        helpers.add_permission(logged_in_user, 'create_model')
        model = recipes.model_file.make(
            entity__author=logged_in_user,
            upload=SimpleUploadedFile('model.txt', b'my test model'),
            original_name='model.txt',
        ).entity
        response = client.post(
            '/entities/models/%d/versions/new' % model.pk,
            data={
                'filename[]': 'uploads/model.txt',
                'commit_message': 'first commit',
                'tag': 'v1',
                'visibility': 'public',
            },
        )
        assert response.status_code == 302
        commit = model.repo.latest_commit
        assert response.url == '/entities/models/%d/versions/%s' % (model.id, commit.sha)

        assert 0 == PlannedExperiment.objects.count()
        assert 0 == model.files.count()

    def test_cannot_create_model_version_as_non_owner(self, logged_in_user, client):
        model = recipes.model.make()
        response = client.post(
            '/entities/models/%d/versions/new' % model.pk,
            data={},
        )
        assert response.status_code == 302
        assert '/login/' in response.url

    @patch('entities.processing.submit_check_protocol_task')
    def test_create_protocol_version(self, mock_check, client, logged_in_user, helpers):
        helpers.add_permission(logged_in_user, 'create_protocol')
        doc = b'\n# Title\n\ndocumentation goes here\nand here'
        content = b'my test protocol\ndocumentation\n{' + doc + b'}'
        protocol = recipes.protocol_file.make(
            entity__author=logged_in_user,
            upload=SimpleUploadedFile('protocol.txt', content),
            original_name='protocol.txt',
        ).entity
        response = client.post(
            '/entities/protocols/%d/versions/new' % protocol.pk,
            data={
                'filename[]': 'uploads/protocol.txt',
                'mainEntry': ['protocol.txt'],
                'commit_message': 'first commit',
                'tag': 'v1',
                'visibility': 'public',
            },
        )
        assert response.status_code == 302
        commit = protocol.repo.latest_commit
        assert response.url == '/entities/protocols/%d/versions/%s' % (protocol.id, commit.sha)
        # Check documentation parsing
        assert ProtocolEntity.README_NAME in commit.filenames
        readme = commit.get_blob(ProtocolEntity.README_NAME)
        assert readme.data_stream.read() == doc
        # Check new version analysis "happened"
        assert mock_check.called
        mock_check.assert_called_once_with(protocol, commit.sha)

        assert 0 == PlannedExperiment.objects.count()
        assert 0 == protocol.files.count()

    @patch('requests.post', side_effect=requests.exceptions.ConnectionError)
    def test_protocol_analysis_errors(self, mock_post, client, logged_in_user, helpers):
        helpers.add_permission(logged_in_user, 'create_protocol')
        doc = b'\n# Title\n\ndocumentation goes here\nand here'
        content = b'my test protocol\ndocumentation\n{' + doc + b'}'
        protocol = recipes.protocol_file.make(
            entity__author=logged_in_user,
            upload=SimpleUploadedFile('protocol.txt', content),
            original_name='protocol.txt',
        ).entity
        response = client.post(
            '/entities/protocols/%d/versions/new' % protocol.pk,
            data={
                'filename[]': 'uploads/protocol.txt',
                'mainEntry': ['protocol.txt'],
                'commit_message': 'first commit',
                'tag': 'v1',
                'visibility': 'public',
            },
        )
        assert response.status_code == 302
        commit = protocol.repo.latest_commit
        assert response.url == '/entities/protocols/%d/versions/%s' % (protocol.id, commit.sha)
        # Check documentation parsing
        assert ProtocolEntity.README_NAME in commit.filenames
        readme = commit.get_blob(ProtocolEntity.README_NAME)
        assert readme.data_stream.read() == doc
        # Check new version analysis "happened" but failed cleanly
        assert mock_post.called
        assert not AnalysisTask.objects.exists()

        # If instead the backend returns an error...
        mock_post.side_effect = None
        mock_post.return_value.content = b'error'
        # ...then we should also get a clean failure
        from entities.processing import submit_check_protocol_task
        submit_check_protocol_task(protocol, commit.sha)
        assert mock_post.called
        assert not AnalysisTask.objects.exists()

    def test_cannot_create_protocol_version_as_non_owner(self, logged_in_user, client):
        protocol = recipes.protocol.make()
        response = client.post(
            '/entities/protocols/%d/versions/new' % protocol.pk,
            data={},
        )
        assert response.status_code == 302
        assert '/login/' in response.url

    def test_rolls_back_if_tag_exists(self, logged_in_user, client, helpers):
        helpers.add_permission(logged_in_user, 'create_model')
        model = recipes.model.make(author=logged_in_user)
        first_commit = helpers.add_version(model, tag_name='v1')

        recipes.model_file.make(
            entity=model,
            upload=SimpleUploadedFile('model.txt', b'my test model'),
            original_name='model.txt',
        )
        response = client.post(
            '/entities/models/%d/versions/new' % model.pk,
            data={
                'filename[]': 'uploads/model.txt',
                'commit_message': 'first commit',
                'tag': 'v1',
                'visibility': 'public',
            },
        )
        assert response.status_code == 200
        assert model.repo.latest_commit == first_commit
        assert not (model.repo_abs_path / 'model.txt').exists()

    @pytest.mark.parametrize("route", ['main_form', 'edit_file'])
    def test_rerun_experiments(self, logged_in_user, other_user, client, helpers, route):
        # Set up previous experiments
        model = recipes.model.make(author=logged_in_user)
        model_first_commit = helpers.add_version(model, visibility='private')
        model_commit = helpers.add_version(model, visibility='private')
        other_model = recipes.model.make(author=other_user)
        other_model_commit = helpers.add_version(other_model, visibility='public')

        def _add_experiment(proto_author, proto_vis, shared=False,
                            proto=None, proto_commit=None,
                            model=model, model_commit=model_commit):
            if proto is None:
                proto = recipes.protocol.make(author=proto_author)
                proto_commit = helpers.add_version(proto, visibility=proto_vis)
            recipes.experiment_version.make(
                status='SUCCESS',
                experiment__model=model,
                experiment__model_version=model.repocache.get_version(model_commit.sha),
                experiment__protocol=proto,
                experiment__protocol_version=model.repocache.get_version(proto_commit.sha),
            )
            if shared:
                assign_perm('edit_entity', logged_in_user, proto)
            return proto

        my_private_protocol = _add_experiment(logged_in_user, 'private')  # Re-run case 1
        _add_experiment(logged_in_user, 'private',  # Shouldn't be re-run
                        model=model, model_commit=model_first_commit)
        _add_experiment(logged_in_user, 'private',  # Does get re-run because same proto version as case 1
                        proto=my_private_protocol, proto_commit=my_private_protocol.repo.latest_commit,
                        model=model, model_commit=model_first_commit)
        public_protocol = _add_experiment(other_user, 'public')  # Re-run case 2
        _add_experiment(other_user, 'public',  # Not re-run as other model
                        proto=public_protocol, proto_commit=public_protocol.repo.latest_commit,
                        model=other_model, model_commit=other_model_commit)
        _add_experiment(other_user, 'private')  # Not re-run as can't see protocol
        visible_protocol = _add_experiment(other_user, 'private', shared=True)  # Re-run case 3

        # Create a new version of our model, re-running experiments
        helpers.add_permission(logged_in_user, 'create_model')
        if route == 'main_form':
            recipes.model_file.make(
                entity=model,
                upload=SimpleUploadedFile('file2.txt', b'file 2'),
                original_name='file2.txt',
            )
            response = client.post(
                '/entities/models/%d/versions/new' % model.pk,
                data={
                    'filename[]': ['uploads/file2.txt'],
                    'mainEntry': ['file2.txt'],
                    'commit_message': 'new',
                    'visibility': 'private',
                    'tag': '',
                    'rerun_expts': '1',
                },
            )
            assert response.status_code == 302
            new_commit = model.repo.latest_commit
            assert response.url == '/entities/models/%d/versions/%s' % (model.id, new_commit.sha)
        else:
            assert route == 'edit_file'
            response = client.post('/entities/models/%d/versions/edit' % model.id, json.dumps({
                'parent_hexsha': model_commit.sha,
                'file_name': 'file1.txt',
                'file_contents': 'new file 1',
                'visibility': 'private',
                'tag': '',
                'commit_message': 'edit',
                'rerun_expts': True,
            }), content_type='application/json')
            assert response.status_code == 200
            detail = json.loads(response.content.decode())
            assert 'updateEntityFile' in detail
            assert detail['updateEntityFile']['response']
            new_commit = model.repo.latest_commit
            assert detail['updateEntityFile']['url'] == '/entities/models/%d/versions/%s' % (
                model.id, new_commit.sha)

        # Test that planned experiments have been added correctly
        expected_proto_versions = set([
            (my_private_protocol, my_private_protocol.repo.latest_commit.sha),
            (public_protocol, public_protocol.repo.latest_commit.sha),
            (visible_protocol, visible_protocol.repo.latest_commit.sha),
        ])
        assert len(expected_proto_versions) == PlannedExperiment.objects.count()
        for planned_experiment in PlannedExperiment.objects.all():
            assert planned_experiment.submitter == logged_in_user
            assert planned_experiment.model == model
            assert planned_experiment.model_version == new_commit.sha
            assert (planned_experiment.protocol, planned_experiment.protocol_version) in expected_proto_versions


@pytest.mark.django_db
class TestAlterFileView:
    def test_requires_login(self, client):
        model = recipes.model.make()
        response = client.post('/entities/models/%d/versions/edit' % model.pk, {})
        assert response.status_code == 302
        assert '/login/' in response.url

    def test_cannot_alter_as_non_owner(self, logged_in_user, client):
        model = recipes.model.make()
        response = client.post('/entities/models/%d/versions/edit' % model.pk, {})
        assert response.status_code == 302
        assert '/login/' in response.url

    def test_error_if_bad_args(self, logged_in_user, client, helpers):
        helpers.add_permission(logged_in_user, 'create_model')
        model = recipes.model.make(author=logged_in_user)
        first_commit = helpers.add_version(model, tag_name='v1')

        # Bad parent SHA
        response = client.post('/entities/models/%d/versions/edit' % model.id, json.dumps({
            'parent_hexsha': '',
            'file_name': 'file1.txt',
            'file_contents': 'new file 1',
            'visibility': 'private',
            'tag': '',
            'commit_message': 'edit',
            'rerun_expts': False,
        }), content_type='application/json')
        assert response.status_code == 200
        assert model.repo.latest_commit == first_commit
        detail = json.loads(response.content.decode())['updateEntityFile']
        assert not detail['response']
        assert 'newer version' in detail['responseText']

        # Wrong file name
        response = client.post('/entities/models/%d/versions/edit' % model.id, json.dumps({
            'parent_hexsha': first_commit.sha,
            'file_name': 'file2.txt',
            'file_contents': 'new file 1',
            'visibility': 'private',
            'tag': '',
            'commit_message': 'edit',
            'rerun_expts': False,
        }), content_type='application/json')
        assert response.status_code == 200
        assert model.repo.latest_commit == first_commit
        detail = json.loads(response.content.decode())['updateEntityFile']
        assert not detail['response']
        assert 'file name provided does not exist' in detail['responseText']

        # Missing arg
        response = client.post('/entities/models/%d/versions/edit' % model.id, json.dumps({
            'parent_hexsha': first_commit.sha,
            'file_name': 'file1.txt',
            'tag': '',
        }), content_type='application/json')
        assert response.status_code == 200
        assert model.repo.latest_commit == first_commit
        detail = json.loads(response.content.decode())['updateEntityFile']
        assert not detail['response']
        assert 'missing required argument' in detail['responseText']

    def test_errors_if_no_change(self, logged_in_user, client, helpers):
        helpers.add_permission(logged_in_user, 'create_model')
        model = recipes.model.make(author=logged_in_user)
        first_commit = helpers.add_version(model, tag_name='v1', contents='initial file 1')

        response = client.post('/entities/models/%d/versions/edit' % model.id, json.dumps({
            'parent_hexsha': first_commit.sha,
            'file_name': 'file1.txt',
            'file_contents': 'initial file 1',
            'visibility': 'private',
            'tag': 'v1',
            'commit_message': 'edit',
            'rerun_expts': False,
        }), content_type='application/json')
        assert response.status_code == 200
        assert model.repo.latest_commit == first_commit
        detail = json.loads(response.content.decode())['updateEntityFile']
        assert not detail['response']
        assert 'identical to parent' in detail['responseText']

    def test_resets_on_add_error(self, logged_in_user, client, helpers):
        helpers.add_permission(logged_in_user, 'create_model')
        model = recipes.model.make(author=logged_in_user)
        first_commit = helpers.add_version(model, tag_name='v1', contents='initial file 1')

        with patch('entities.repository.Repository.add_file', side_effect=GitCommandError('add', 1, 'error')):
            response = client.post('/entities/models/%d/versions/edit' % model.id, json.dumps({
                'parent_hexsha': first_commit.sha,
                'file_name': 'file1.txt',
                'file_contents': 'new file 1',
                'visibility': 'private',
                'tag': '',
                'commit_message': 'edit',
                'rerun_expts': False,
            }), content_type='application/json')
        assert response.status_code == 200
        assert model.repo.latest_commit == first_commit
        with (model.repo_abs_path / 'file1.txt').open() as f:
            assert f.read() == 'initial file 1'
        detail = json.loads(response.content.decode())['updateEntityFile']
        assert not detail['response']
        assert 'failed to add new file version' in detail['responseText']

    def test_rolls_back_on_tag_error(self, logged_in_user, client, helpers):
        helpers.add_permission(logged_in_user, 'create_model')
        model = recipes.model.make(author=logged_in_user)
        first_commit = helpers.add_version(model, tag_name='v1', contents='initial file 1')

        response = client.post('/entities/models/%d/versions/edit' % model.id, json.dumps({
            'parent_hexsha': first_commit.sha,
            'file_name': 'file1.txt',
            'file_contents': 'new file 1',
            'visibility': 'private',
            'tag': 'v1',
            'commit_message': 'edit',
            'rerun_expts': False,
        }), content_type='application/json')
        assert response.status_code == 200
        assert model.repo.latest_commit == first_commit
        with (model.repo_abs_path / 'file1.txt').open() as f:
            assert f.read() == 'initial file 1'
        detail = json.loads(response.content.decode())['updateEntityFile']
        assert not detail['response']
        assert 'failed to tag' in detail['responseText']

    def test_without_rerun(self, client, logged_in_user, helpers):
        helpers.add_permission(logged_in_user, 'create_model')
        model = recipes.model.make(author=logged_in_user)
        first_commit = helpers.add_version(model, tag_name='v1', contents='initial file 1')

        response = client.post('/entities/models/%d/versions/edit' % model.id, json.dumps({
            'parent_hexsha': first_commit.sha,
            'file_name': 'file1.txt',
            'file_contents': 'new file 1',
            'visibility': 'private',
            'tag': '',
            'commit_message': 'edit',
            'rerun_expts': False,
        }), content_type='application/json')
        assert response.status_code == 200
        new_commit = model.repo.latest_commit
        assert new_commit != first_commit
        with (model.repo_abs_path / 'file1.txt').open() as f:
            assert f.read() == 'new file 1'
        detail = json.loads(response.content.decode())['updateEntityFile']
        assert detail['response']
        assert detail['url'] == '/entities/models/%d/versions/%s' % (
            model.id, new_commit.sha)
        assert 0 == PlannedExperiment.objects.count()


@pytest.mark.django_db
class TestCheckProtocolCallbackView:
    @patch('requests.post')
    def test_stores_empty_interface(self, mock_post, client, analysis_task):
        task_id = str(analysis_task.id)
        protocol = analysis_task.entity
        hexsha = analysis_task.version
        version = protocol.repocache.get_version(hexsha)

        # Check there is no interface initially
        assert not version.interface.exists()
        assert not protocol.is_parsed_ok(version)

        # Submit the fake task response
        response = client.post('/entities/callback/check-proto', json.dumps({
            'signature': task_id,
            'returntype': 'success',
            'required': [],
            'optional': [],
        }), content_type='application/json')
        assert response.status_code == 200

        # Check the analysis task has been deleted
        assert not AnalysisTask.objects.filter(id=task_id).exists()

        # Check there is a blank interface term
        assert version.interface.count() == 1
        assert version.interface.get().term == ''
        assert version.interface.get().optional

        # Check parsing is treated as having happened OK
        version.refresh_from_db()
        assert protocol.is_parsed_ok(version)

        # Check submitting a new task is now a no-op
        from entities.processing import submit_check_protocol_task
        submit_check_protocol_task(protocol, hexsha)

        assert not mock_post.called
        assert not AnalysisTask.objects.filter(entity=protocol).exists()

    def test_stores_actual_interface(self, client, analysis_task):
        task_id = str(analysis_task.id)
        protocol = analysis_task.entity
        hexsha = analysis_task.version
        version = protocol.repocache.get_version(hexsha)

        # Check there is no interface initially
        assert not version.interface.exists()
        assert not protocol.is_parsed_ok(version)

        # Submit the fake task response
        req = ['r1', 'r2']
        opt = ['o1']
        response = client.post('/entities/callback/check-proto', json.dumps({
            'signature': task_id,
            'returntype': 'success',
            'required': req,
            'optional': opt,
        }), content_type='application/json')
        assert response.status_code == 200

        # Check the analysis task has been deleted
        assert not AnalysisTask.objects.filter(id=task_id).exists()

        # Check parsing is treated as having happened OK
        version.refresh_from_db()
        assert protocol.is_parsed_ok(version)

        # Check the terms are as expected
        assert version.interface.count() == len(req) + len(opt)
        assert set(version.interface.values_list('term', flat=True)) == set(req) | set(opt)
        for term in version.interface.all():
            if term.term in opt:
                assert term.optional
            else:
                assert term.term in req
                assert not term.optional

    @patch('requests.post')
    def test_stores_error_response(self, mock_post, client, analysis_task):
        task_id = str(analysis_task.id)
        protocol = analysis_task.entity
        hexsha = analysis_task.version
        version = protocol.repocache.get_version(hexsha)

        # Check there is no interface or error file initially
        assert not version.interface.exists()
        assert not protocol.is_parsed_ok(version)
        commit = protocol.repo.get_commit(hexsha)
        assert 'errors.txt' not in commit.filenames

        # Submit the fake task response
        msg = 'My test error message'
        response = client.post('/entities/callback/check-proto', json.dumps({
            'signature': task_id,
            'returntype': 'failed',
            'returnmsg': msg,
        }), content_type='application/json')
        assert response.status_code == 200

        # Check the analysis task has been deleted
        assert not AnalysisTask.objects.filter(id=task_id).exists()

        # Check parsing is not OK this time
        version.refresh_from_db()
        assert not protocol.is_parsed_ok(version)

        # Check there's an ephemeral error file
        commit = protocol.repo.get_commit(hexsha)
        assert 'errors.txt' in commit.filenames
        assert msg in commit.get_blob('errors.txt').data_stream.read().decode('UTF-8')

        # Check submitting a new task is now a no-op
        from entities.processing import submit_check_protocol_task
        submit_check_protocol_task(protocol, hexsha)

        assert not mock_post.called
        assert not AnalysisTask.objects.filter(entity=protocol).exists()

    def test_errors_on_duplicate_terms(self, client, analysis_task):
        # Submit the fake task response
        req = ['r1', 'r2']
        opt = ['o1', 'r2']
        response = client.post('/entities/callback/check-proto', json.dumps({
            'signature': str(analysis_task.id),
            'returntype': 'success',
            'required': req,
            'optional': opt,
        }), content_type='application/json')
        assert response.status_code == 200
        data = json.loads(response.content.decode())
        assert data['error'].startswith('duplicate term provided: ')

    def test_errors_on_no_signature(self, client):
        response = client.post('/entities/callback/check-proto', json.dumps({
            'returntype': 'failed',
        }), content_type='application/json')
        assert response.status_code == 200
        data = json.loads(response.content.decode())
        assert data['error'] == 'missing signature'

    def test_errors_on_bad_signature(self, client):
        response = client.post('/entities/callback/check-proto', json.dumps({
            'signature': str(uuid.uuid4()),
        }), content_type='application/json')
        assert response.status_code == 200
        data = json.loads(response.content.decode())
        assert data['error'] == 'invalid signature'

    def test_errors_on_missing_returntype(self, client):
        analysis_task = recipes.analysis_task.make()
        response = client.post('/entities/callback/check-proto', json.dumps({
            'signature': str(analysis_task.id),
        }), content_type='application/json')
        assert response.status_code == 200
        data = json.loads(response.content.decode())
        assert data['error'] == 'missing returntype'

    def test_errors_on_missing_terms(self, client):
        analysis_task = recipes.analysis_task.make()
        response = client.post('/entities/callback/check-proto', json.dumps({
            'signature': str(analysis_task.id),
            'returntype': 'success',
        }), content_type='application/json')
        assert response.status_code == 200
        data = json.loads(response.content.decode())
        assert data['error'] == 'missing terms'


@pytest.mark.django_db
class TestEntityFileDownloadView:
    def test_download_file(self, client, public_model):
        version = public_model.repo.latest_commit

        response = client.get(
            '/entities/models/%d/versions/%s/download/file1.txt' %
            (public_model.pk, version.sha)
        )

        assert response.status_code == 200
        assert response.content == b'entity contents'
        assert response['Content-Disposition'] == (
            'attachment; filename=file1.txt'
        )
        assert response['Content-Type'] == 'text/plain'

    @pytest.mark.parametrize("filename", [
        ('oxmeta:membrane-voltage with spaces.csv'),
        ('oxmeta%3Amembrane_voltage.csv'),
    ])
    def test_handles_odd_characters(self, client, helpers, filename):
        model = recipes.model.make()
        v1 = helpers.add_version(model, visibility='public', filename=filename)

        response = client.get(
            reverse('entities:file_download', args=['model', model.pk, v1.sha, filename])
        )

        assert response.status_code == 200
        assert response.content == b'entity contents'
        assert response['Content-Disposition'] == (
            'attachment; filename=' + filename
        )
        assert response['Content-Type'] == 'text/csv'

    @pytest.mark.parametrize("filename", [
        ('/etc/passwd'),
        ('../../../../../pytest.ini'),
    ])
    def test_disallows_non_local_files(self, client, public_model, filename):
        version = public_model.repo.latest_commit

        response = client.get(
            '/entities/models/%d/versions/%s/download/%s' %
            (public_model.pk, version.sha, filename)
        )

        assert response.status_code == 404

    @patch('mimetypes.guess_type', return_value=(None, None))
    def test_uses_octet_stream_for_unknown_file_type(self, mock_guess, client, public_model):
        version = public_model.repo.latest_commit

        response = client.get(
            '/entities/models/%d/versions/%s/download/file1.txt' %
            (public_model.pk, version.sha)
        )

        assert response.status_code == 200
        assert response['Content-Type'] == 'application/octet-stream'

    def test_returns_404_for_nonexistent_file(self, client, public_model):
        version = public_model.repo.latest_commit
        response = client.get(
            '/entities/models/%d/versions/%s/download/nonexistent.txt' %
            (public_model.pk, version.sha)
        )

        assert response.status_code == 404


@pytest.mark.django_db
class TestEntityArchiveView:
    def test_download_archive(self, client, helpers):
        model = recipes.model.make()
        commit = helpers.add_version(model, filename='file1.txt', visibility='public')

        response = client.get('/entities/models/%d/versions/latest/archive' % model.pk)
        assert response.status_code == 200
        archive = zipfile.ZipFile(BytesIO(response.content))
        assert archive.filelist[0].filename == 'file1.txt'
        assert response['Content-Disposition'] == (
            'attachment; filename=%s_%s.zip' % (model.name, commit.sha)
        )

    def test_returns_404_if_no_commits_yet(self, logged_in_user, client):
        model = recipes.model.make()

        response = client.get('/entities/models/%d/versions/latest/archive' % model.pk)
        assert response.status_code == 404

    def test_anonymous_model_download_for_running_experiment(self, client, queued_experiment):
        model = queued_experiment.experiment.model
        sha = model.repo.latest_commit.sha
        queued_experiment.experiment.model.set_version_visibility(sha, 'private')

        response = client.get(
            '/entities/models/%d/versions/latest/archive' % model.pk,
            HTTP_AUTHORIZATION='Token {}'.format(queued_experiment.signature)
        )

        assert response.status_code == 200
        archive = zipfile.ZipFile(BytesIO(response.content))
        assert archive.filelist[0].filename == 'file1.txt'

    def test_anonymous_protocol_download_for_running_experiment(self, client, queued_experiment):
        protocol = queued_experiment.experiment.protocol
        protocol.set_version_visibility('latest', 'private')

        response = client.get(
            '/entities/protocols/%d/versions/latest/archive' % protocol.pk,
            HTTP_AUTHORIZATION='Token {}'.format(queued_experiment.signature)
        )

        assert response.status_code == 200
        archive = zipfile.ZipFile(BytesIO(response.content))
        assert archive.filelist[0].filename == 'file1.txt'

    def test_anonymous_protocol_download_for_analysis_task(self, client, analysis_task):
        protocol = analysis_task.entity
        protocol.set_version_visibility('latest', 'private')

        response = client.get(
            '/entities/protocols/%d/versions/latest/archive' % protocol.pk,
            HTTP_AUTHORIZATION='Token {}'.format(analysis_task.id)
        )

        assert response.status_code == 200
        archive = zipfile.ZipFile(BytesIO(response.content))
        assert archive.filelist[0].filename == 'file1.txt'

    def test_public_entity_still_visible_with_invalid_token(self, client, queued_experiment):
        model = queued_experiment.experiment.model
        queued_experiment.experiment.model.set_version_visibility('latest', 'public')

        response = client.get(
            '/entities/models/%d/versions/latest/archive' % model.pk,
            HTTP_AUTHORIZATION='Token {}'.format(uuid.uuid4())
        )

        assert response.status_code == 200
        archive = zipfile.ZipFile(BytesIO(response.content))
        assert archive.filelist[0].filename == 'file1.txt'


@pytest.mark.django_db
class TestFileUpload:
    def test_upload_file(self, logged_in_user, client):
        model = recipes.model.make(author=logged_in_user)

        upload = io.StringIO('my test model')
        upload.name = 'model.txt'
        response = client.post(
            '/entities/%d/upload-file' % model.pk,
            {
                'upload': upload
            }
        )

        data = json.loads(response.content.decode())
        upload = data['files'][0]
        assert upload['stored_name'] == 'uploads/model.txt'
        assert upload['name'] == 'model.txt'
        assert upload['is_valid']
        assert upload['size'] == 13

        assert model.files.count() == 1

    def test_bad_upload(self, logged_in_user, client):
        model = recipes.model.make(author=logged_in_user)

        response = client.post('/entities/%d/upload-file' % model.pk, {})

        assert response.status_code == 400


@pytest.mark.django_db
class TestEntityCollaboratorsView:
    def test_anonymous_cannot_view_page(self, client):
        model = recipes.model.make()
        response = client.get('/entities/models/%d/collaborators' % model.pk)
        assert response.status_code == 302
        assert '/login/' in response.url

    def test_non_owner_cannot_view_page(self, logged_in_user, client):
        model = recipes.model.make()
        response = client.get('/entities/models/%d/collaborators' % model.pk)
        assert response.status_code == 403

    def test_owner_can_view_page(self, logged_in_user, client):
        model = recipes.model.make(author=logged_in_user)
        response = client.get('/entities/models/%d/collaborators' % model.pk)
        assert response.status_code == 200
        assert 'formset' in response.context

    def test_superuser_can_view_page(self, logged_in_admin, client):
        model = recipes.model.make()
        response = client.get('/entities/models/%d/collaborators' % model.pk)
        assert response.status_code == 200
        assert 'formset' in response.context

    def test_loads_existing_collaborators(self, logged_in_user, other_user, client):
        model = recipes.model.make(author=logged_in_user)
        assign_perm('edit_entity', other_user, model)
        response = client.get('/entities/models/%d/collaborators' % model.pk)
        assert response.status_code == 200
        assert response.context['formset'][0]['email'].value() == other_user.email

    def test_add_editor(self, logged_in_user, other_user, helpers, client):
        helpers.add_permission(other_user, 'create_model')
        model = recipes.model.make(author=logged_in_user)
        response = client.post('/entities/models/%d/collaborators' % model.pk,
                               {
                                   'form-0-email': other_user.email,
                                   'form-TOTAL_FORMS': 1,
                                   'form-MAX_NUM_FORMS': 1,
                                   'form-MIN_NUM_FORMS': 0,
                                   'form-INITIAL_FORMS': 0,
                               })
        assert response.status_code == 302
        assert other_user.has_perm('edit_entity', model)

    def test_add_non_existent_user_as_editor(self, logged_in_user, client):
        model = recipes.model.make(author=logged_in_user)
        response = client.post('/entities/models/%d/collaborators' % model.pk,
                               {
                                   'form-0-email': 'non-existent@example.com',
                                   'form-TOTAL_FORMS': 1,
                                   'form-MAX_NUM_FORMS': 1,
                                   'form-MIN_NUM_FORMS': 0,
                                   'form-INITIAL_FORMS': 0,
                               })
        assert response.status_code == 200
        assert 'email' in response.context['formset'][0].errors

    def test_remove_editor(self, logged_in_user, other_user, helpers, client):
        model = recipes.model.make(author=logged_in_user)
        helpers.add_permission(other_user, 'create_model')
        assign_perm('edit_entity', other_user, model)
        response = client.post('/entities/models/%d/collaborators' % model.pk,
                               {
                                   'form-0-DELETE': 'on',
                                   'form-0-email': other_user.email,
                                   'form-TOTAL_FORMS': 1,
                                   'form-MAX_NUM_FORMS': 1,
                                   'form-MIN_NUM_FORMS': 0,
                                   'form-INITIAL_FORMS': 1,
                               })
        assert response.status_code == 302
        assert not other_user.has_perm('edit_entity', model)

    def test_non_owner_cannot_edit(self, logged_in_user, client):
        model = recipes.model.make()
        response = client.post('/entities/models/%d/collaborators' % model.pk, {})
        assert response.status_code == 403

    def test_anonymous_cannot_edit(self, client):
        model = recipes.model.make()
        response = client.post('/entities/models/%d/collaborators' % model.pk, {})
        assert response.status_code == 302
        assert '/login/' in response.url

    def test_superuser_can_edit(self, client, logged_in_admin, model_creator):
        model = recipes.model.make()
        response = client.post('/entities/models/%d/collaborators' % model.pk,
                               {
                                   'form-0-email': model_creator.email,
                                   'form-TOTAL_FORMS': 1,
                                   'form-MAX_NUM_FORMS': 1,
                                   'form-MIN_NUM_FORMS': 0,
                                   'form-INITIAL_FORMS': 0,
                               })
        assert response.status_code == 302
        assert model_creator.has_perm('edit_entity', model)


@pytest.mark.django_db
class TestEntityDiffView:
    def test_unix_diff(self, client, helpers):
        model = recipes.model.make()
        v1 = helpers.add_version(model, contents='v1 contents\n', visibility='public')
        v2 = helpers.add_version(model, contents='v2 contents\n', visibility='public')

        v1_spec = '%d:%s' % (model.pk, v1.sha)
        v2_spec = '%d:%s' % (model.pk, v2.sha)
        response = client.get(
            '/entities/models/diff/%s/%s/file1.txt?type=unix' % (v1_spec, v2_spec)
        )

        assert response.status_code == 200
        data = json.loads(response.content.decode())
        assert data['getUnixDiff']['unixDiff'] == '''1c1
< v1 contents
---
> v2 contents
'''
        assert data['getUnixDiff']['response']

    def test_error_for_invalid_diff_type(self, client, helpers):
        model = recipes.model.make()
        v1 = helpers.add_version(model, visibility='public')
        v2 = helpers.add_version(model, visibility='private')

        v1_spec = '%d:%s' % (model.pk, v1.sha)
        v2_spec = '%d:%s' % (model.pk, v2.sha)
        response = client.get(
            '/entities/models/diff/%s/%s/file1.txt?type=invalid' % (v1_spec, v2_spec)
        )

        assert response.status_code == 200
        data = json.loads(response.content.decode())
        assert data['error']

    def test_cannot_diff_entities_with_no_access(self, client, helpers):
        model = recipes.model.make()
        v1 = helpers.add_version(model, visibility='public')
        v2 = helpers.add_version(model, visibility='private')

        v1_spec = '%d:%s' % (model.pk, v1.sha)
        v2_spec = '%d:%s' % (model.pk, v2.sha)
        response = client.get(
            '/entities/models/diff/%s/%s/file1.txt' % (v1_spec, v2_spec)
        )

        assert response.status_code == 200
        data = json.loads(response.content.decode())
        assert 'response' not in data['getUnixDiff']

    def test_can_diff_entities_if_collaborator(self, client, logged_in_user, helpers):
        model = recipes.model.make()
        v1 = helpers.add_version(model, visibility='public')
        v2 = helpers.add_version(model, visibility='private')
        assign_perm('edit_entity', logged_in_user, model)

        v1_spec = '%d:%s' % (model.pk, v1.sha)
        v2_spec = '%d:%s' % (model.pk, v2.sha)
        response = client.get(
            '/entities/models/diff/%s/%s/file1.txt' % (v1_spec, v2_spec)
        )

        assert response.status_code == 200
        data = json.loads(response.content.decode())
        assert data['getUnixDiff']['response']

    @patch('subprocess.run')
    def test_unix_diff_returns_error_on_process_error(self, mock_run, client, helpers):
        model = recipes.model.make()
        v1 = helpers.add_version(model, contents='v1 contents\n', visibility='public')
        v2 = helpers.add_version(model, contents='v2 contents\n', visibility='public')

        v1_spec = '%d:%s' % (model.pk, v1.sha)
        v2_spec = '%d:%s' % (model.pk, v2.sha)

        mock_run.side_effect = SubprocessError('something went wrong')

        response = client.get(
            '/entities/models/diff/%s/%s/file1.txt?type=unix' % (v1_spec, v2_spec)
        )

        assert response.status_code == 200
        data = json.loads(response.content.decode())
        assert 'response' not in data['getUnixDiff']
        assert data['getUnixDiff']['responseText'] == (
            "Couldn't compute unix diff (something went wrong)")

    @patch('requests.post')
    def test_bives_diff(self, mock_post, client, helpers):
        model = recipes.model.make()
        v1 = helpers.add_version(model, contents='v1 contents\n', visibility='public')
        v2 = helpers.add_version(model, contents='v2 contents\n', visibility='public')

        v1_spec = '%d:%s' % (model.pk, v1.sha)
        v2_spec = '%d:%s' % (model.pk, v2.sha)

        mock_post.return_value.json.return_value = {
            'bivesDiff': 'diff-contents',
        }

        response = client.get(
            '/entities/models/diff/%s/%s/file1.txt?type=bives' % (v1_spec, v2_spec)
        )

        mock_post.assert_called_with(
            'https://bives.bio.informatik.uni-rostock.de/',
            json={
                'files': [
                    'v1 contents' + os.linesep,
                    'v2 contents' + os.linesep
                ],
                'commands': [
                    'compHierarchyJson',
                    'reactionsJson',
                    'reportHtml',
                    'xmlDiff',
                ]})

        assert response.status_code == 200
        data = json.loads(response.content.decode())
        assert data['getBivesDiff']['bivesDiff'] == {'bivesDiff': 'diff-contents'}
        assert data['getBivesDiff']['response']

    @patch('requests.post')
    def test_bives_diff_returns_error_on_server_error(self, mock_post, client, helpers):
        model = recipes.model.make()
        v1 = helpers.add_version(model, contents='v1 contents\n', visibility='public')
        v2 = helpers.add_version(model, contents='v2 contents\n', visibility='public')

        v1_spec = '%d:%s' % (model.pk, v1.sha)
        v2_spec = '%d:%s' % (model.pk, v2.sha)

        mock_post.return_value.ok = False
        mock_post.return_value.status_code = 400
        mock_post.return_value.content = b'Server error'

        response = client.get(
            '/entities/models/diff/%s/%s/file1.txt?type=bives' % (v1_spec, v2_spec)
        )

        assert response.status_code == 200
        data = json.loads(response.content.decode())
        assert 'response' not in data['getBivesDiff']
        assert data['getBivesDiff']['responseText'] == 'bives request failed: 400 (Server error)'

    @patch('requests.post')
    def test_bives_diff_returns_error_on_server_error_message(self, mock_post, client, helpers):
        model = recipes.model.make()
        v1 = helpers.add_version(model, contents='v1 contents\n', visibility='public')
        v2 = helpers.add_version(model, contents='v2 contents\n', visibility='public')

        v1_spec = '%d:%s' % (model.pk, v1.sha)
        v2_spec = '%d:%s' % (model.pk, v2.sha)

        mock_post.return_value.json.return_value = {
            'error': ['error-message'],
        }

        response = client.get(
            '/entities/models/diff/%s/%s/file1.txt?type=bives' % (v1_spec, v2_spec)
        )

        assert response.status_code == 200
        data = json.loads(response.content.decode())
        assert 'response' not in data['getBivesDiff']
        assert data['getBivesDiff']['responseText'] == 'error-message'


@pytest.mark.django_db
@pytest.mark.parametrize("recipe,url", [
    (recipes.model, '/entities/models/%d'),
    (recipes.model, '/entities/models/%d/versions/'),
    (recipes.model, '/entities/models/%d/versions/latest'),
    (recipes.model, '/entities/models/%d/versions/latest/compare'),
    (recipes.model, '/entities/models/%d/versions/latest/archive'),
    (recipes.model, '/entities/models/%d/versions/latest/files.json'),
    (recipes.model, '/entities/models/%d/versions/latest/download/file1.txt'),
    (recipes.protocol, '/entities/protocols/%d'),
    (recipes.protocol, '/entities/protocols/%d/versions/'),
    (recipes.protocol, '/entities/protocols/%d/versions/latest'),
    (recipes.protocol, '/entities/protocols/%d/versions/latest/compare'),
    (recipes.protocol, '/entities/protocols/%d/versions/latest/archive'),
    (recipes.protocol, '/entities/protocols/%d/versions/latest/files.json'),
    (recipes.protocol, '/entities/protocols/%d/versions/latest/download/file1.txt'),
])
class TestEntityVisibility:
    def test_private_entity_visible_to_self(self, client, logged_in_user, helpers, recipe, url):
        entity = recipe.make(author=logged_in_user)
        helpers.add_version(entity, visibility='private')
        assert client.get(url % entity.pk, follow=True).status_code == 200

    def test_private_entity_visible_to_collaborator(self, client, logged_in_user, helpers, recipe, url):
        entity = recipe.make()
        helpers.add_version(entity, visibility='private')
        assign_perm('edit_entity', logged_in_user, entity)
        assert client.get(url % entity.pk, follow=True).status_code == 200

    def test_private_entity_invisible_to_other_user(
        self,
        client, logged_in_user, other_user, helpers,
        recipe, url
    ):
        entity = recipe.make(author=other_user)
        helpers.add_version(entity, visibility='private')
        response = client.get(url % entity.pk)
        assert response.status_code == 404

    def test_private_entity_requires_login_for_anonymous(self, client, helpers, recipe, url):
        entity = recipe.make()
        helpers.add_version(entity, visibility='private')
        response = client.get(url % entity.pk)
        assert response.status_code == 302
        assert '/login' in response.url

    def test_public_entity_visible_to_anonymous(self, client, helpers, recipe, url):
        entity = recipe.make()
        helpers.add_version(entity, visibility='public')
        assert client.get(url % entity.pk, follow=True).status_code == 200

    def test_public_entity_visible_to_logged_in_user(self, client, logged_in_user, helpers, recipe, url):
        entity = recipe.make()
        helpers.add_version(entity, visibility='public')
        assert client.get(url % entity.pk, follow=True).status_code == 200

    def test_nonexistent_entity_redirects_anonymous_to_login(self, client, helpers, recipe, url):
        response = client.get(url % 10000)
        assert response.status_code == 302
        assert '/login' in response.url

    def test_nonexistent_entity_generates_404_for_user(self, client, logged_in_user, helpers, recipe, url):
        response = client.get(url % 10000)
        assert response.status_code == 404


@pytest.mark.django_db
class TestEntityRunExperiment:
    def test_view_run_experiment_model(self, client, helpers, logged_in_user):
        helpers.add_permission(logged_in_user, 'create_experiment', Experiment)
        model = recipes.model.make(author=logged_in_user)
        helpers.add_version(model, visibility='private')
        protocol = recipes.protocol.make(author=logged_in_user)
        commit1 = helpers.add_version(protocol, visibility='public')
        commit2 = helpers.add_version(protocol, visibility='public')
        protocol.add_tag('v1', commit2.sha)

        version1 = protocol.repocache.get_version(commit1.sha)
        version2 = protocol.repocache.get_version(commit2.sha)

        response = client.get(
            '/entities/models/%d/versions/%s/runexperiments' % (model.pk, 'latest'))
        assert response.status_code == 200
        assert response.context['object_list'] == [{'id': protocol.pk,
                                                    'entity': protocol,
                                                    'name': 'myprotocol1',
                                                    'versions': [{'commit': version2, 'tags': ['v1'], 'latest': True},
                                                                 {'commit': version1, 'tags': [], 'latest': False}]},
                                                   ]
        assert response.context['preposition'] == 'under'

    def test_view_run_experiment_model_multiple_users(self, client, helpers, logged_in_user, other_user):
        helpers.add_permission(logged_in_user, 'create_experiment', Experiment)
        model = recipes.model.make(author=logged_in_user)
        helpers.add_version(model, visibility='moderated')

        protocol = recipes.protocol.make(author=logged_in_user)
        commit1 = helpers.add_version(protocol, visibility='public')
        commit2 = helpers.add_version(protocol, visibility='public')
        protocol.add_tag('v1', commit2.sha)

        other_protocol = recipes.protocol.make(author=other_user)
        other_commit1 = helpers.add_version(other_protocol, visibility='public')
        other_commit2 = helpers.add_version(other_protocol, visibility='public')
        other_protocol.add_tag('v1', other_commit2.sha)

        version1 = protocol.repocache.get_version(commit1.sha)
        version2 = protocol.repocache.get_version(commit2.sha)

        other_version1 = other_protocol.repocache.get_version(other_commit1.sha)
        other_version2 = other_protocol.repocache.get_version(other_commit2.sha)

        response = client.get(
            '/entities/models/%d/versions/%s/runexperiments' % (model.pk, 'latest'))
        assert response.status_code == 200
        assert response.context['object_list'] == [{'id': protocol.pk,
                                                    'entity': protocol,
                                                    'name': 'myprotocol1',
                                                    'versions': [{'commit': version2, 'tags': ['v1'], 'latest': True},
                                                                 {'commit': version1, 'tags': [], 'latest': False}]},
                                                   ]
        assert response.context['other_object_list'] == [
            {'id': other_protocol.pk,
             'entity': other_protocol,
             'name': 'myprotocol2',
             'versions': [{'commit': other_version2, 'tags': ['v1'], 'latest': True},
                          {'commit': other_version1, 'tags': [], 'latest': False}]},
        ]
        assert response.context['preposition'] == 'under'

    def test_view_run_experiment_model_post(self, client, helpers, logged_in_user):
        helpers.add_permission(logged_in_user, 'create_experiment', Experiment)
        model = recipes.model.make(author=logged_in_user)
        commit_model = helpers.add_version(model, visibility='public')

        protocol = recipes.protocol.make(author=logged_in_user)
        commit1 = helpers.add_version(protocol, visibility='public')
        commit2 = helpers.add_version(protocol, visibility='public')
        protocol.add_tag('v1', commit2.sha)

        version1 = protocol.repocache.get_version(commit1.sha)
        version2 = protocol.repocache.get_version(commit2.sha)

        # Test context has correct information
        response = client.get(
            '/entities/models/%d/versions/%s/runexperiments' % (model.pk, commit_model.sha))
        assert response.status_code == 200
        assert response.context['object_list'] == [{'id': protocol.pk,
                                                    'entity': protocol,
                                                    'name': 'myprotocol1',
                                                    'versions': [{'commit': version2, 'tags': ['v1'], 'latest': True},
                                                                 {'commit': version1, 'tags': [], 'latest': False}]},
                                                   ]
        # Test post returns correct response
        data = {'model_protocol_list[]': ['%d:%s' % (protocol.pk, commit2.sha)],
                'rerun_expts': 'on'}
        response = client.post(
            '/entities/models/%d/versions/%s/runexperiments' % (model.pk, commit_model.sha),
            data=data)
        assert response.status_code == 302
        assert response.url == '/entities/models/%d/versions/latest' % model.pk

        # Test that planned experiments have been added correctly
        expected_proto_versions = set([
            (protocol, commit2.sha)
        ])
        assert PlannedExperiment.objects.count() == 1
        for planned_experiment in PlannedExperiment.objects.all():
            assert planned_experiment.submitter == logged_in_user
            assert planned_experiment.model == model
            assert planned_experiment.model_version == commit_model.sha
            assert (planned_experiment.protocol, planned_experiment.protocol_version) in expected_proto_versions

    def test_view_run_experiment_model_post_exclude_existing(self, client, helpers, logged_in_user):
        helpers.add_permission(logged_in_user, 'create_experiment', Experiment)
        model = recipes.model.make(author=logged_in_user)
        commit_model = helpers.add_version(model, visibility='public')

        protocol = recipes.protocol.make(author=logged_in_user)
        commit1 = helpers.add_version(protocol, visibility='public')
        commit2 = helpers.add_version(protocol, visibility='public')
        protocol.add_tag('v1', commit2.sha)

        version1 = protocol.repocache.get_version(commit1.sha)
        version2 = protocol.repocache.get_version(commit2.sha)

        recipes.experiment_version.make(
            status='SUCCESS',
            experiment__model=model,
            experiment__model_version=commit_model.sha,
            experiment__protocol=protocol,
            experiment__protocol_version=commit1.sha)

        # Test context has correct information
        response = client.get(
            '/entities/models/%d/versions/%s/runexperiments' % (model.pk, commit_model.sha))
        assert response.status_code == 200
        assert response.context['object_list'] == [{'id': protocol.pk,
                                                    'entity': protocol,
                                                    'name': 'myprotocol1',
                                                    'versions': [{'commit': version2, 'tags': ['v1'], 'latest': True},
                                                                 {'commit': version1, 'tags': [], 'latest': False}]},
                                                   ]
        # Test post returns correct response
        data = {'model_protocol_list[]': ['%d:%s' % (protocol.pk, commit1.sha),
                                          '%d:%s' % (protocol.pk, commit2.sha)],
                }
        response = client.post(
            '/entities/models/%d/versions/%s/runexperiments' % (model.pk, commit_model.sha),
            data=data)
        assert response.status_code == 302
        assert response.url == '/entities/models/%d/versions/latest' % model.pk

        # Test that planned experiments have been added correctly
        expected_proto_versions = set([
            (protocol, commit2.sha)
        ])
        assert PlannedExperiment.objects.count() == 1
        for planned_experiment in PlannedExperiment.objects.all():
            assert planned_experiment.submitter == logged_in_user
            assert planned_experiment.model == model
            assert planned_experiment.model_version == commit_model.sha
            assert (planned_experiment.protocol, planned_experiment.protocol_version) in expected_proto_versions

    def test_view_run_experiment_post_model_multiple_users(self, client, helpers, logged_in_user, other_user):
        helpers.add_permission(logged_in_user, 'create_experiment', Experiment)
        model = recipes.model.make(author=logged_in_user)
        commit_model = helpers.add_version(model, visibility='public')

        protocol = recipes.protocol.make(author=logged_in_user)
        commit1 = helpers.add_version(protocol, visibility='public')
        commit2 = helpers.add_version(protocol, visibility='public')
        protocol.add_tag('v1', commit2.sha)

        other_protocol = recipes.protocol.make(author=other_user)
        other_commit1 = helpers.add_version(other_protocol, visibility='public')
        other_commit2 = helpers.add_version(other_protocol, visibility='public')
        other_protocol.add_tag('v1', other_commit2.sha)

        version1 = protocol.repocache.get_version(commit1.sha)
        version2 = protocol.repocache.get_version(commit2.sha)

        other_version1 = other_protocol.repocache.get_version(other_commit1.sha)
        other_version2 = other_protocol.repocache.get_version(other_commit2.sha)

        # check context
        response = client.get(
            '/entities/models/%d/versions/%s/runexperiments' % (model.pk, commit_model.sha))
        assert response.status_code == 200
        assert response.context['object_list'] == [{'id': protocol.pk,
                                                    'entity': protocol,
                                                    'name': 'myprotocol1',
                                                    'versions': [{'commit': version2, 'tags': ['v1'], 'latest': True},
                                                                 {'commit': version1, 'tags': [], 'latest': False}]},
                                                   ]
        assert response.context['other_object_list'] == [
            {'id': other_protocol.pk,
             'entity': other_protocol,
             'name': 'myprotocol2',
             'versions': [{'commit': other_version2, 'tags': ['v1'], 'latest': True},
                          {'commit': other_version1, 'tags': [], 'latest': False}]},
        ]
        # Test post returns correct response
        data = {'model_protocol_list[]': ['%d:%s' % (protocol.pk, commit2.sha),
                                          '%d:%s' % (other_protocol.pk, other_commit1.sha),
                                          '%d:%s' % (other_protocol.pk, other_commit2.sha)],
                'rerun_expts': 'on'}
        response = client.post(
            '/entities/models/%d/versions/%s/runexperiments' % (model.pk, commit_model.sha),
            data=data)
        assert response.status_code == 302
        assert response.url == '/entities/models/%d/versions/latest' % model.pk

        # Test that planned experiments have been added correctly
        expected_proto_versions = set([
            (protocol, commit2.sha),
            (other_protocol, other_commit1.sha),
            (other_protocol, other_commit2.sha)
        ])
        assert PlannedExperiment.objects.count() == 3
        for planned_experiment in PlannedExperiment.objects.all():
            assert planned_experiment.submitter == logged_in_user
            assert planned_experiment.model == model
            assert planned_experiment.model_version == commit_model.sha
            assert (planned_experiment.protocol, planned_experiment.protocol_version) in expected_proto_versions

    def test_view_run_experiment_model_not_latest(self, client, helpers, logged_in_user):
        helpers.add_permission(logged_in_user, 'create_experiment', Experiment)
        model = recipes.model.make(author=logged_in_user)
        helpers.add_version(model, visibility='private')
        model_commit1 = helpers.add_version(model, visibility='public')
        model.add_tag('model_v1', model_commit1.sha)
        model_commit2 = helpers.add_version(model, visibility='public')
        model.add_tag('model_v2', model_commit2.sha)
        protocol = recipes.protocol.make(author=logged_in_user)
        commit1 = helpers.add_version(protocol, visibility='public')
        commit2 = helpers.add_version(protocol, visibility='public')
        protocol.add_tag('v1', commit2.sha)

        version1 = protocol.repocache.get_version(commit1.sha)
        version2 = protocol.repocache.get_version(commit2.sha)

        # display page using tag
        response = client.get(
            '/entities/models/%d/versions/%s/runexperiments' % (model.pk, 'model_v1'))
        assert response.status_code == 200
        assert response.context['object_list'] == [{'id': protocol.pk,
                                                    'entity': protocol,
                                                    'name': 'myprotocol1',
                                                    'versions': [{'commit': version2, 'tags': ['v1'], 'latest': True},
                                                                 {'commit': version1, 'tags': [], 'latest': False}]},
                                                   ]
        assert response.context['preposition'] == 'under'

        # Test post returns correct response
        data = {'model_protocol_list[]': ['%d:%s' % (protocol.pk, commit2.sha),
                                          '%d:%s' % (protocol.pk, commit1.sha)],
                'rerun_expts': 'on'}
        response = client.post(
            '/entities/models/%d/versions/%s/runexperiments' % (model.pk, 'model_v1'),
            data=data)
        assert response.status_code == 302
        assert response.url == '/entities/models/%d/versions/model_v1' % model.pk

        # Test that planned experiments have been added correctly
        expected_proto_versions = set([
            (protocol, commit2.sha),
            (protocol, commit1.sha),
        ])
        assert PlannedExperiment.objects.count() == 2
        for planned_experiment in PlannedExperiment.objects.all():
            assert planned_experiment.submitter == logged_in_user
            assert planned_experiment.model == model
            assert planned_experiment.model_version == model_commit1.sha
            assert (planned_experiment.protocol, planned_experiment.protocol_version) in expected_proto_versions

    # repeat tests with protocol as the calling entity
    def test_view_run_experiment_protocol(self, client, helpers, logged_in_user):
        helpers.add_permission(logged_in_user, 'create_experiment', Experiment)
        model = recipes.model.make(author=logged_in_user)
        commit1 = helpers.add_version(model, visibility='public')
        commit2 = helpers.add_version(model, visibility='public')
        model.add_tag('v1', commit2.sha)
        protocol = recipes.protocol.make(author=logged_in_user)
        helpers.add_version(protocol, visibility='private')

        version1 = model.repocache.get_version(commit1.sha)
        version2 = model.repocache.get_version(commit2.sha)

        response = client.get(
            '/entities/protocols/%d/versions/%s/runexperiments' % (protocol.pk, 'latest'))
        assert response.status_code == 200
        assert response.context['object_list'] == [{'id': model.pk,
                                                    'entity': model,
                                                    'name': 'mymodel1',
                                                    'versions': [{'commit': version2, 'tags': ['v1'], 'latest': True},
                                                                 {'commit': version1, 'tags': [], 'latest': False}]},
                                                   ]
        assert response.context['preposition'] == 'on'

    def test_view_run_experiment_protocol_multiple_users(self, client, helpers, logged_in_user, other_user):
        helpers.add_permission(logged_in_user, 'create_experiment', Experiment)
        model = recipes.model.make(author=logged_in_user)
        commit1 = helpers.add_version(model, visibility='public')
        commit2 = helpers.add_version(model, visibility='public')
        model.add_tag('v1', commit2.sha)

        other_model = recipes.model.make(author=other_user)
        other_commit1 = helpers.add_version(other_model, visibility='public')
        other_commit2 = helpers.add_version(other_model, visibility='public')
        other_model.add_tag('v1', other_commit2.sha)

        protocol = recipes.protocol.make(author=logged_in_user)
        helpers.add_version(protocol, visibility='private')

        version1 = model.repocache.get_version(commit1.sha)
        version2 = model.repocache.get_version(commit2.sha)

        other_version1 = other_model.repocache.get_version(other_commit1.sha)
        other_version2 = other_model.repocache.get_version(other_commit2.sha)

        response = client.get(
            '/entities/protocols/%d/versions/%s/runexperiments' % (protocol.pk, 'latest'))
        assert response.status_code == 200
        assert response.context['object_list'] == [{'id': model.pk,
                                                    'entity': model,
                                                    'name': 'mymodel1',
                                                    'versions': [{'commit': version2, 'tags': ['v1'], 'latest': True},
                                                                 {'commit': version1, 'tags': [], 'latest': False}]},
                                                   ]
        assert response.context['other_object_list'] == [
            {'id': other_model.pk,
             'entity': other_model,
             'name': 'mymodel2',
             'versions': [{'commit': other_version2, 'tags': ['v1'], 'latest': True},
                          {'commit': other_version1, 'tags': [], 'latest': False}]},
        ]
        assert response.context['preposition'] == 'on'

    def test_view_run_experiment_protocol_post(self, client, helpers, logged_in_user):
        helpers.add_permission(logged_in_user, 'create_experiment', Experiment)
        model = recipes.model.make(author=logged_in_user)
        commit1 = helpers.add_version(model, visibility='public')
        commit2 = helpers.add_version(model, visibility='public')
        model.add_tag('v1', commit2.sha)
        protocol = recipes.protocol.make(author=logged_in_user)
        commit_protocol = helpers.add_version(protocol, visibility='public')

        version1 = model.repocache.get_version(commit1.sha)
        version2 = model.repocache.get_version(commit2.sha)

        response = client.get(
            '/entities/protocols/%d/versions/%s/runexperiments' % (protocol.pk, commit_protocol.sha))
        assert response.status_code == 200
        assert response.context['object_list'] == [{'id': model.pk,
                                                    'entity': model,
                                                    'name': 'mymodel1',
                                                    'versions': [{'commit': version2, 'tags': ['v1'], 'latest': True},
                                                                 {'commit': version1, 'tags': [], 'latest': False}]},
                                                   ]
        # Test post returns correct response
        data = {'model_protocol_list[]': ['%d:%s' % (model.pk, commit1.sha), '%d:%s' % (model.pk, commit2.sha)],
                'rerun_expts': 'on'}
        response = client.post(
            '/entities/protocols/%d/versions/%s/runexperiments' % (protocol.pk, commit_protocol.sha),
            data=data)
        assert response.status_code == 302
        assert response.url == '/entities/protocols/%d/versions/latest' % protocol.pk

        # Test that planned experiments have been added correctly
        expected_model_versions = set([
            (model, commit2.sha),
            (model, commit1.sha)
        ])
        assert PlannedExperiment.objects.count() == 2
        for planned_experiment in PlannedExperiment.objects.all():
            assert planned_experiment.submitter == logged_in_user
            assert planned_experiment.protocol == protocol
            assert planned_experiment.protocol_version == commit_protocol.sha
            assert (planned_experiment.model, planned_experiment.model_version) in expected_model_versions

    def test_view_run_experiment_protocol_post_exclude_existing(self, client, helpers, logged_in_user):
        helpers.add_permission(logged_in_user, 'create_experiment', Experiment)
        model = recipes.model.make(author=logged_in_user)
        commit1 = helpers.add_version(model, visibility='public')
        commit2 = helpers.add_version(model, visibility='public')
        model.add_tag('v1', commit2.sha)
        protocol = recipes.protocol.make(author=logged_in_user)
        commit_protocol = helpers.add_version(protocol, visibility='public')

        recipes.experiment_version.make(
            status='SUCCESS',
            experiment__model=model,
            experiment__model_version=commit1.sha,
            experiment__protocol=protocol,
            experiment__protocol_version=commit_protocol.sha)
        # This experiment has no versions so should not be excluded
        recipes.experiment.make(
            model=model,
            model_version=commit2.sha,
            protocol=protocol,
            protocol_version=commit_protocol.sha)

        version1 = model.repocache.get_version(commit1.sha)
        version2 = model.repocache.get_version(commit2.sha)

        # Test context has correct information
        response = client.get(
            '/entities/protocols/%d/versions/%s/runexperiments' % (protocol.pk, commit_protocol.sha))
        assert response.status_code == 200
        assert response.context['object_list'] == [{'id': model.pk,
                                                    'entity': model,
                                                    'name': 'mymodel1',
                                                    'versions': [{'commit': version2, 'tags': ['v1'], 'latest': True},
                                                                 {'commit': version1, 'tags': [], 'latest': False}]},
                                                   ]
        # Test post returns correct response
        data = {'model_protocol_list[]': ['%d:%s' % (model.pk, commit1.sha), '%d:%s' % (model.pk, commit2.sha)],
                }
        response = client.post(
            '/entities/protocols/%d/versions/%s/runexperiments' % (protocol.pk, commit_protocol.sha),
            data=data)
        assert response.status_code == 302
        assert response.url == '/entities/protocols/%d/versions/latest' % protocol.pk

        # Test that planned experiments have been added correctly
        expected_model_versions = set([
            (model, commit2.sha),
        ])
        assert PlannedExperiment.objects.count() == 1
        for planned_experiment in PlannedExperiment.objects.all():
            assert planned_experiment.submitter == logged_in_user
            assert planned_experiment.protocol == protocol
            assert planned_experiment.protocol_version == commit_protocol.sha
            assert (planned_experiment.model, planned_experiment.model_version) in expected_model_versions

    def test_view_run_experiment_post_protocol_multiple_users(self, client, helpers, logged_in_user, other_user):
        helpers.add_permission(logged_in_user, 'create_experiment', Experiment)
        model = recipes.model.make(author=logged_in_user)
        commit1 = helpers.add_version(model, visibility='public')
        commit2 = helpers.add_version(model, visibility='public')
        model.add_tag('v1', commit2.sha)

        protocol = recipes.protocol.make(author=logged_in_user)
        commit_protocol = helpers.add_version(protocol, visibility='public')

        other_model = recipes.model.make(author=other_user)
        other_commit1 = helpers.add_version(other_model, visibility='public')
        other_commit2 = helpers.add_version(other_model, visibility='public')
        other_model.add_tag('v1', other_commit2.sha)

        version1 = model.repocache.get_version(commit1.sha)
        version2 = model.repocache.get_version(commit2.sha)
        other_version1 = other_model.repocache.get_version(other_commit1.sha)
        other_version2 = other_model.repocache.get_version(other_commit2.sha)

        response = client.get(
            '/entities/protocols/%d/versions/%s/runexperiments' % (protocol.pk, commit_protocol.sha))
        assert response.status_code == 200
        assert response.context['object_list'] == [{'id': model.pk,
                                                    'entity': model,
                                                    'name': 'mymodel1',
                                                    'versions': [{'commit': version2, 'tags': ['v1'], 'latest': True},
                                                                 {'commit': version1, 'tags': [], 'latest': False}]},
                                                   ]
        assert response.context['other_object_list'] == [
            {'id': other_model.pk,
             'entity': other_model,
             'name': 'mymodel2',
             'versions': [{'commit': other_version2, 'tags': ['v1'], 'latest': True},
                          {'commit': other_version1, 'tags': [], 'latest': False}]},
        ]
        # Test post returns correct response
        data = {'model_protocol_list[]': ['%d:%s' % (model.pk, commit1.sha),
                                          '%d:%s' % (model.pk, commit2.sha),
                                          '%d:%s' % (other_model.pk, other_commit1.sha)],
                'rerun_expts': 'on'}
        response = client.post(
            '/entities/protocols/%d/versions/%s/runexperiments' % (protocol.pk, commit_protocol.sha),
            data=data)
        assert response.status_code == 302
        assert response.url == '/entities/protocols/%d/versions/latest' % protocol.pk

        # Test that planned experiments have been added correctly
        expected_model_versions = set([
            (model, commit2.sha),
            (model, commit1.sha),
            (other_model, other_commit1.sha)
        ])
        assert PlannedExperiment.objects.count() == 3
        for planned_experiment in PlannedExperiment.objects.all():
            assert planned_experiment.submitter == logged_in_user
            assert planned_experiment.protocol == protocol
            assert planned_experiment.protocol_version == commit_protocol.sha
            assert (planned_experiment.model, planned_experiment.model_version) in expected_model_versions

    def test_view_run_experiment_none_checked(self, client, helpers, logged_in_user):
        helpers.add_permission(logged_in_user, 'create_experiment', Experiment)
        model = recipes.model.make(author=logged_in_user)
        commit_model = helpers.add_version(model, visibility='public')

        protocol = recipes.protocol.make(author=logged_in_user)
        commit1 = helpers.add_version(protocol, visibility='public')
        commit2 = helpers.add_version(protocol, visibility='public')
        protocol.add_tag('v1', commit2.sha)

        version1 = protocol.repocache.get_version(commit1.sha)
        version2 = protocol.repocache.get_version(commit2.sha)

        # Test context has correct information
        response = client.get(
            '/entities/models/%d/versions/%s/runexperiments' % (model.pk, commit_model.sha))
        assert response.status_code == 200
        assert response.context['object_list'] == [{'id': protocol.pk,
                                                    'entity': protocol,
                                                    'name': 'myprotocol1',
                                                    'versions': [{'commit': version2, 'tags': ['v1'], 'latest': True},
                                                                 {'commit': version1, 'tags': [], 'latest': False}]},
                                                   ]
        # Test post returns correct response
        data = {'model_protocol_list[]': [],
                'rerun_expts': 'on'}
        response = client.post(
            '/entities/models/%d/versions/%s/runexperiments' % (model.pk, commit_model.sha),
            data=data)
        assert response.status_code == 302
        assert response.url == '/entities/models/%d/versions/latest' % model.pk

        # Test that no planned experiments have been added
        assert PlannedExperiment.objects.count() == 0

        # Try again without re-running
        data = {'model_protocol_list[]': []}
        response = client.post(
            '/entities/models/%d/versions/%s/runexperiments' % (model.pk, commit_model.sha),
            data=data)
        assert response.status_code == 302
        assert response.url == '/entities/models/%d/versions/latest' % model.pk

        # Test that no planned experiments have been added
        assert PlannedExperiment.objects.count() == 0

    def test_view_run_experiment_protocol_not_latest(self, client, helpers, logged_in_user):
        helpers.add_permission(logged_in_user, 'create_experiment', Experiment)
        model = recipes.model.make(author=logged_in_user)
        commit1 = helpers.add_version(model, visibility='public')
        commit2 = helpers.add_version(model, visibility='public')
        model.add_tag('v1', commit2.sha)
        protocol = recipes.protocol.make(author=logged_in_user)
        proto_commit1 = helpers.add_version(protocol, visibility='public')
        proto_commit2 = helpers.add_version(protocol, visibility='public')
        protocol.add_tag('p1', proto_commit1.sha)
        protocol.add_tag('p2', proto_commit2.sha)

        version1 = model.repocache.get_version(commit1.sha)
        version2 = model.repocache.get_version(commit2.sha)

        # display using sha
        response = client.get(
            '/entities/protocols/%d/versions/%s/runexperiments' % (protocol.pk, proto_commit1.sha))
        assert response.status_code == 200
        assert response.context['object_list'] == [{'id': model.pk,
                                                    'entity': model,
                                                    'name': 'mymodel1',
                                                    'versions': [{'commit': version2, 'tags': ['v1'], 'latest': True},
                                                                 {'commit': version1, 'tags': [], 'latest': False}]},
                                                   ]
        assert response.context['preposition'] == 'on'

        # Test post returns correct response
        data = {'model_protocol_list[]': ['%d:%s' % (model.pk, commit1.sha), '%d:%s' % (model.pk, commit2.sha)],
                'rerun_expts': 'on'}
        response = client.post(
            '/entities/protocols/%d/versions/%s/runexperiments' % (protocol.pk, proto_commit1.sha),
            data=data)
        assert response.status_code == 302
        assert response.url == '/entities/protocols/%d/versions/%s' % (protocol.pk, proto_commit1.sha)

        # Test that planned experiments have been added correctly
        expected_model_versions = set([
            (model, commit2.sha),
            (model, commit1.sha)
        ])
        assert PlannedExperiment.objects.count() == 2
        for planned_experiment in PlannedExperiment.objects.all():
            assert planned_experiment.submitter == logged_in_user
            assert planned_experiment.protocol == protocol
            assert planned_experiment.protocol_version == proto_commit1.sha
            assert (planned_experiment.model, planned_experiment.model_version) in expected_model_versions<|MERGE_RESOLUTION|>--- conflicted
+++ resolved
@@ -156,29 +156,13 @@
     def test_view_entity_version(self, client, logged_in_user, helpers):
         model = recipes.model.make()
         helpers.add_version(model, visibility='public')
-<<<<<<< HEAD
-        commit = model.repocache.latest_version
-        self.check(client, '/entities/models/%d/versions/%s' % (model.pk, commit.sha),
-                   commit, [])
-=======
         version = model.repocache.latest_version
         self.check(client, '/entities/models/%d/versions/%s' % (model.pk, version.sha),
                    version, [])
->>>>>>> 0437f82a
         self.check(client, '/entities/models/%d/versions/latest' % model.pk,
                    version, [])
 
         # Now add a second version with tag
-<<<<<<< HEAD
-        assert len(list(model.repocache.versions.all())) == 1
-        commit2 = helpers.add_version(model, visibility='public')
-        model.add_tag('my_tag', commit2.sha)
-        populate_entity_cache(model)
-        # Commits are yielded newest first
-        assert len(list(model.repocache.versions.all())) == 2
-        assert commit == list(model.repocache.versions.all())[-1]
-        commit = model.repocache.latest_version
-=======
         assert model.repocache.versions.count() == 1
         version2 = helpers.add_version(model, visibility='public')
         model.add_tag('my_tag', version2.sha)
@@ -187,7 +171,6 @@
         assert model.repocache.versions.count() == 2
         assert version == model.repocache.versions.last()
         version = model.repocache.latest_version
->>>>>>> 0437f82a
 
         self.check(client, '/entities/models/%d/versions/%s' % (model.pk, version.sha),
                    version, ['my_tag'])
@@ -199,22 +182,12 @@
     def test_version_with_two_tags(self, client, helpers):
         model = recipes.model.make()
         helpers.add_version(model, visibility='public')
-<<<<<<< HEAD
-        commit = model.repocache.latest_version
-        model.add_tag('tag1', commit.sha)
-        model.add_tag('tag2', commit.sha)
-        populate_entity_cache(model)
-        self.check(client, '/entities/models/%d/versions/%s' % (model.pk, commit.sha),
-                   commit, ['tag1', 'tag2'])
-        self.check(client, '/entities/models/%d/versions/%s' % (model.pk, 'tag1'),
-                   commit, ['tag1', 'tag2'])
-=======
         version = model.repocache.latest_version
         model.add_tag('tag1', version.sha)
         model.add_tag('tag2', version.sha)
+        populate_entity_cache(model)
         self.check(client, '/entities/models/%d/versions/%s' % (model.pk, version.sha), version, ['tag1', 'tag2'])
         self.check(client, '/entities/models/%d/versions/%s' % (model.pk, 'tag1'), version, ['tag1', 'tag2'])
->>>>>>> 0437f82a
         self.check(client, '/entities/models/%d/versions/%s' % (model.pk, 'tag2'),
                    version, ['tag1', 'tag2'])
         self.check(client, '/entities/models/%d/versions/latest' % model.pk,
@@ -335,11 +308,7 @@
         version = helpers.add_version(model)
         model.set_version_visibility(version.sha, 'public')
         model.repo.tag('v1')
-<<<<<<< HEAD
-
-=======
         populate_entity_cache(model)
->>>>>>> 0437f82a
         planned_expt = PlannedExperiment(
             submitter=logged_in_user,
             model=model, model_version=version.sha,
