<!DOCTYPE html>
<html>
  <head>
    <title>
      {% block title %}{% endblock %}Web Lab - Cardiac Electrophysiology
    </title>

    {% include "includes/head.html" %}
    {% block head %}{% endblock %}
  </head>

  <body id="{% block body_id %}{% endblock %}" >
    <div id="page">

    <header>
      <div id="logo">
        <br /><br />
      </div>

      {% include "includes/navbar.html" %}

      <div id="breadcrumb"></div>
    </header>

    {% include "includes/notifications.html" %}

    <div id="body">
      {% block content %}
      {% endblock %}
    </div>

    <footer>
<<<<<<< HEAD
      Cardiac Electrophysiology Web Lab &copy; 2013-{% now 'Y' %} University of Oxford, 2016-{% now 'Y' %} University College London, and 2016-{% now 'Y' %} University of Nottingham
=======
      Cardiac Electrophysiology Web Lab &copy; 2013-2021 University of Oxford, 2016-{% now 'Y' %} University College London, and 2016-{% now 'Y' %} University of Nottingham
>>>>>>> efa0d67b
      <br />
      <nav>
        <ul class="footer-navbar">
          <li><a href="{% url 'contact' %}">Contact/Team</a></li>
          <li><a href="{% url 'about' %}">About</a></li>
          <li><a href="{% url 'privacy' %}">Privacy</a></li>
        </ul>
      </nav>
    </footer>

    </div>

  </body>
</html><|MERGE_RESOLUTION|>--- conflicted
+++ resolved
@@ -30,11 +30,7 @@
     </div>
 
     <footer>
-<<<<<<< HEAD
-      Cardiac Electrophysiology Web Lab &copy; 2013-{% now 'Y' %} University of Oxford, 2016-{% now 'Y' %} University College London, and 2016-{% now 'Y' %} University of Nottingham
-=======
       Cardiac Electrophysiology Web Lab &copy; 2013-2021 University of Oxford, 2016-{% now 'Y' %} University College London, and 2016-{% now 'Y' %} University of Nottingham
->>>>>>> efa0d67b
       <br />
       <nav>
         <ul class="footer-navbar">
