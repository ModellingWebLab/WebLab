--- conflicted
+++ resolved
@@ -16,20 +16,15 @@
         Delete dataset
       </a> |
     {% endif %}
-<<<<<<< HEAD
     {% can_manage_dataset dataset as can_manage %}
     {% if can_manage %}
+      <a title="Manage collaborators for this dataset" href="{% url 'datasets:entity_collaborators' dataset.id %}">
+        Manage collaborators |
+      </a>
       <a title="Transfer ownership of dataset" href="{% url 'datasets:transfer' dataset.id %}">
         Transfer ownership |
       </a>
       <a title="Rename dataset" href="{% url 'datasets:rename' dataset.id %}">
-=======
-    <a title="manage collaborators for this dataset" href="{% url 'datasets:entity_collaborators' dataset.id %}">
-        Manage collaborators</a>
-    <a title="Transfer ownership of dataset" href="{% url 'datasets:transfer' dataset.id %}">
-      Transfer ownership </a>
-    <a title="Rename dataset" href="{% url 'datasets:rename' dataset.id %}">
->>>>>>> fababf7f
         Rename dataset
       </a>
     {% endif %}
