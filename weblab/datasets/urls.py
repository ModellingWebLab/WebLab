--- conflicted
+++ resolved
@@ -88,15 +88,15 @@
     ),
 
     url(
-<<<<<<< HEAD
         r'^(?P<pk>\d+)/collaborators$',
         views.DatasetCollaboratorsView.as_view(),
         name='entity_collaborators',
-=======
+    ),
+
+    url(
         r'^(?P<pk>\d+)/visibility$',
         views.ChangeVisibilityView.as_view(),
         name='change_visibility',
->>>>>>> 6d7d557f
     ),
 ]
 app_name = 'datasets'