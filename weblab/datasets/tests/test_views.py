import io
import json
import os
import zipfile
from io import BytesIO
from unittest.mock import patch

import pytest
from django.core.files.uploadedfile import SimpleUploadedFile
from django.urls import reverse
from django.utils.dateparse import parse_datetime

from core import recipes
from datasets.models import Dataset


@pytest.mark.django_db
class TestDatasetCreation:
    def test_create_dataset(self, logged_in_user, client, helpers, public_protocol):
        helpers.add_permission(logged_in_user, 'create_dataset', Dataset)
        response = client.post('/datasets/new', data={
            'name': 'mydataset',
            'visibility': 'public',
            'protocol': public_protocol.pk,
            'description': 'description'
        })

        assert response.status_code == 302

        assert Dataset.objects.count() == 1

        dataset = Dataset.objects.first()
        assert response.url == '/datasets/%d/addfiles' % dataset.id
        assert dataset.name == 'mydataset'
        assert dataset.author == logged_in_user

    def test_create_dataset_with_same_name(self, logged_in_user, other_user, client, helpers, public_protocol):
        helpers.add_permission(other_user, 'create_dataset', Dataset)
        helpers.add_permission(logged_in_user, 'create_dataset', Dataset)
        recipes.dataset.make(author=other_user, name='mydataset', protocol=public_protocol)

        response = client.post('/datasets/new', data={
            'name': 'mydataset',
            'visibility': 'public',
            'protocol': public_protocol.pk,
            'description': 'description'
        })

        assert response.status_code == 302
        assert Dataset.objects.count() == 2

    def test_create_dataset_requires_permissions(self, logged_in_user, client):
        response = client.post(
            '/datasets/new',
            data={},
        )
        assert response.status_code == 403

    def test_create_dataset_with_file(self, client, my_dataset_with_file):
        # These match what the fixture sets up
        file_name = 'mydataset.csv'
        file_contents = b'my test dataset'
        # The uploaded file is tidied up
        assert my_dataset_with_file.file_uploads.count() == 0
        # And appears in the archive created
        assert my_dataset_with_file.archive_path.exists()
        assert len(my_dataset_with_file.files) == 1
        assert my_dataset_with_file.files[0].name == file_name
        with my_dataset_with_file.open_file(file_name) as f:
            assert file_contents == f.read()

    def test_add_delete_add_file(self, logged_in_user, client, helpers, public_protocol):
        helpers.add_permission(logged_in_user, 'create_dataset', Dataset)
        dataset = recipes.dataset.make(author=logged_in_user, name='mydataset', protocol=public_protocol)
        file_name = 'mydataset.csv'
        file_contents = b'my test dataset'
        del1 = recipes.dataset_file.make(  # Uploaded then deleted
            dataset=dataset,
            upload=SimpleUploadedFile(file_name, file_contents),
            original_name=file_name,
        )
        file_name_rep = 'mydatasetr.csv'
        del2 = recipes.dataset_file.make(  # Uploaded then replaced by alternative version
            dataset=dataset,
            upload=SimpleUploadedFile(file_name_rep, b'my test original dataset'),
            original_name=file_name_rep,
        )
        file_name2 = 'mydataset2.csv'
        file_contents2 = b'my test dataset2'
        file_upload2 = recipes.dataset_file.make(  # Uploaded and kept
            dataset=dataset,
            upload=SimpleUploadedFile(file_name2, file_contents2),
            original_name=file_name2,
        )
        file_contents_rep = b'my test dataset2'
        file_upload_rep = recipes.dataset_file.make(  # Replacement version of mydatasetr.csv
            dataset=dataset,
            upload=SimpleUploadedFile(file_name_rep, file_contents_rep),
            original_name=file_name_rep,
        )
        response = client.post(
            '/datasets/%d/addfiles' % dataset.pk,
            data={
                'filename[]': [str(file_upload2.upload), str(file_upload_rep.upload)],
                'delete_filename[]': [file_name, file_name_rep],
                'mainEntry': [file_name],
            },
        )
        assert response.status_code == 302
        assert response.url == '/datasets/%d/map' % dataset.pk
        # Check uploads have been cleared & files removed
        assert dataset.file_uploads.count() == 0
        assert not os.path.exists(del1.upload.path)
        assert not os.path.exists(del2.upload.path)
        assert not os.path.exists(file_upload2.upload.path)
        assert not os.path.exists(file_upload_rep.upload.path)
        # And correct files appear in the archive created
        assert dataset.archive_path.exists()
        assert len(dataset.files) == 2
        file_map = {
            file_name2: file_contents2,
            file_name_rep: file_contents_rep,
        }
        for f in dataset.files:
            assert f.name in file_map
            with dataset.open_file(f.name) as fp:
                assert fp.read() == file_map[f.name]


@pytest.mark.django_db
class TestDatasetRenaming:
    def test_dataset_renaming_success(self, client, my_dataset_with_file):

        dataset = my_dataset_with_file
        old_path = dataset.archive_path
        assert old_path.exists()
        assert dataset.name == 'mydataset'

        response = client.post(
            '/datasets/%d/rename' % dataset.pk,
            data={
                'name': 'new name'
            })
        assert response.status_code == 302

        dataset = Dataset.objects.first()
        assert not old_path.exists()
        assert dataset.archive_path.exists()
        assert dataset.name == 'new name'

    def test_dataset_renaming_different_users_succeeds(self, client, logged_in_user, helpers):
        dataset = recipes.dataset.make(author=logged_in_user)

        dataset2 = recipes.dataset.make(name='test dataset 2')
        assert dataset.name == 'my dataset1'
        assert dataset2.name == 'test dataset 2'

        response = client.post(
            '/datasets/%d/rename' % dataset.pk,
            data={
                'name': 'test dataset 2'
            })
        assert response.status_code == 302
        dataset = Dataset.objects.first()
        assert dataset.name == 'test dataset 2'

    def test_dataset_renaming_same_users_fails(self, client, logged_in_user, helpers):
        dataset = recipes.dataset.make(author=logged_in_user)

        dataset2 = recipes.dataset.make(author=logged_in_user, name='test dataset 2')
        assert dataset.name == 'my dataset1'
        assert dataset2.name == 'test dataset 2'

        response = client.post(
            '/datasets/%d/rename' % dataset.pk,
            data={
                'name': 'test dataset 2'
            })
        assert response.status_code == 200
        dataset = Dataset.objects.first()
        assert dataset.name == 'my dataset1'


@pytest.mark.django_db
class TestDatasetDeletion:

    def test_owner_can_delete_dataset_with_file(
            self, logged_in_user, client, my_dataset_with_file
    ):
        dataset = my_dataset_with_file
        assert Dataset.objects.filter(pk=dataset.pk).exists()
        assert dataset.archive_path.exists()
        response = client.post('/datasets/%d/delete' % dataset.pk)
        assert response.status_code == 302
        assert response.url == '/datasets/'
        assert not Dataset.objects.filter(pk=dataset.pk).exists()
        assert not dataset.archive_path.exists()

    def test_owner_can_delete_dataset_without_file(
            self, logged_in_user, client, my_dataset
    ):
        dataset = my_dataset
        assert Dataset.objects.filter(pk=dataset.pk).exists()
        response = client.post('/datasets/%d/delete' % dataset.pk)
        assert response.status_code == 302
        assert response.url == '/datasets/'
        assert not Dataset.objects.filter(pk=dataset.pk).exists()

    def test_non_owner_cannot_delete_dataset(
            self, helpers, other_user, logged_in_user, public_protocol, client
    ):
        helpers.add_permission(other_user, 'create_dataset', Dataset)
        dataset = recipes.dataset.make(author=other_user, name='mydataset', protocol=public_protocol)
        file_name = 'mydataset.csv'
        file_contents = b'my test dataset'
        recipes.dataset_file.make(
            dataset=dataset,
            upload=SimpleUploadedFile(file_name, file_contents),
            original_name=file_name,
        )
        client.post(
            '/datasets/%d/addfiles' % dataset.pk,
            data={
                'filename[]': ['uploads/' + file_name],
                'delete_filename[]': [],
                'mainEntry': [file_name],
            },
        )
        assert Dataset.objects.filter(pk=dataset.pk).exists()
        assert dataset.archive_path.exists()
        response = client.post('/datasets/%d/delete' % dataset.pk)
        assert response.status_code == 403
        assert Dataset.objects.filter(pk=dataset.pk).exists()
        assert dataset.archive_path.exists()

    def test_admin_can_delete_dataset(
            self, helpers, other_user, logged_in_admin, public_protocol, client
    ):
        helpers.add_permission(other_user, 'create_dataset', Dataset)
        dataset = recipes.dataset.make(author=other_user, name='mydataset', protocol=public_protocol)
        file_name = 'mydataset.csv'
        file_contents = b'my test dataset'
        recipes.dataset_file.make(
            dataset=dataset,
            upload=SimpleUploadedFile(file_name, file_contents),
            original_name=file_name,
        )
        client.post(
            '/datasets/%d/addfiles' % dataset.pk,
            data={
                'filename[]': ['uploads/' + file_name],
                'delete_filename[]': [],
                'mainEntry': [file_name],
            },
        )
        assert Dataset.objects.filter(pk=dataset.pk).exists()
        assert dataset.archive_path.exists()
        response = client.post('/datasets/%d/delete' % dataset.pk)
        assert response.status_code == 302
        assert response.url == '/datasets/'
        assert not Dataset.objects.filter(pk=dataset.pk).exists()
        assert not dataset.archive_path.exists()


@pytest.mark.django_db
class TestTransferDatasetView:

    def test_datasets_transfer_success(self, client, logged_in_user, other_user, my_dataset_with_file, helpers):
        dataset = my_dataset_with_file
        oldpath = dataset.archive_path
        assert oldpath.exists()
        assert dataset.author.email == 'test@example.com'
        response = client.post(
            '/datasets/%d/transfer' % dataset.pk,
            data={
                'email': other_user.email,
            },
        )
        assert response.status_code == 302
        dataset.refresh_from_db()
        assert dataset.author == other_user
        assert not oldpath.exists()
        assert not oldpath.parent.exists()
        assert dataset.archive_path.exists()

    def test_datasets_transfer_success_no_file(self, client, logged_in_user, other_user, my_dataset, helpers):
        dataset = my_dataset
        assert dataset.author.email == 'test@example.com'
        response = client.post(
            '/datasets/%d/transfer' % dataset.pk,
            data={
                'email': other_user.email,
            },
        )
        assert response.status_code == 302
        dataset.refresh_from_db()
        assert dataset.author == other_user

    def test_datasets_transfer_fail_invalid_user(self, client, logged_in_user, other_user, my_dataset, helpers):
        dataset = my_dataset
        assert dataset.author.email == 'test@example.com'
        response = client.post(
            '/datasets/%d/transfer' % dataset.pk,
            data={
                'email': 'invalid@example.com',
            },
        )
        assert response.status_code == 200
        dataset.refresh_from_db()
        assert dataset.author == logged_in_user

    def test_datasets_transfer_fail_same_name(self, client, logged_in_user, other_user, my_dataset, helpers):
        protocol = recipes.protocol.make()
        recipes.dataset.make(author=other_user, name='mydataset', visibility='public', protocol=protocol)
        dataset = my_dataset
        assert dataset.author.email == 'test@example.com'
        response = client.post(
            '/datasets/%d/transfer' % dataset.pk,
            data={
                'email': other_user.email,
            },
        )
        assert response.status_code == 200
        dataset.refresh_from_db()
        assert dataset.author == logged_in_user


@pytest.mark.django_db
class TestDatasetView:
    def test_view_dataset(self, client, logged_in_user, helpers):
        protocol = recipes.protocol.make()
        dataset = recipes.dataset.make(name='mydataset', visibility='public', protocol=protocol)
        response = client.get(
            '/datasets/%d' % dataset.pk)

        assert response.status_code == 200

    def test_shows_correct_visibility(self, client, logged_in_user):
        protocol = recipes.protocol.make()
        dataset = recipes.dataset.make(author=logged_in_user, name='mydataset', visibility='public', protocol=protocol)
        response = client.get(
            '/datasets/%d' % dataset.pk,
        )

        assert response.status_code == 200
        assert response.context_data['object'].visibility == 'public'

        dataset_private = recipes.dataset.make(
            author=logged_in_user, name='mydataset1', visibility='private', protocol=protocol)
        response = client.get(
            '/datasets/%d' % dataset_private.pk,
        )

        assert response.status_code == 200
        assert response.context_data['object'].visibility == 'private'

    def test_cannot_access_invisible_version(self, client, other_user, logged_in_user):
        protocol = recipes.protocol.make(author=other_user)
        dataset_other = recipes.dataset.make(
            author=other_user, name='otherdataset', visibility='private', protocol=protocol)
        dataset_mine = recipes.dataset.make(
            author=logged_in_user, name='mydataset', visibility='private', protocol=protocol)

        # can access mine
        response = client.get(
            '/datasets/%d' % dataset_mine.pk,
        )
        assert response.status_code == 200

        # cannot access someone else's private dataset
        response = client.get(
            '/datasets/%d' % dataset_other.pk,
        )
        assert response.status_code == 404

    def test_shows_correct_protocol(self, client, logged_in_user):
        protocol = recipes.protocol.make(name='myprotocol')
        dataset = recipes.dataset.make(author=logged_in_user, name='mydataset', visibility='public', protocol=protocol)
        response = client.get(
            '/datasets/%d' % dataset.pk,
        )

        assert response.status_code == 200
        assert response.context_data['object'].protocol == protocol


@pytest.mark.django_db
class TestDatasetsList:
    def test_lists_my_datasets(self, client, logged_in_user, other_user):
        datasets = recipes.dataset.make(_quantity=2, author=logged_in_user)
        recipes.dataset.make(_quantity=1, author=other_user)
        response = client.get('/datasets/mine')
        assert response.status_code == 200
        assert list(response.context['object_list']) == datasets


@pytest.mark.django_db
class TestDatasetFileDownloadView:
    def test_download_file(self, client, my_dataset_with_file):
        file_contents = b'my test dataset'
        response = client.get(
            '/datasets/%d/download/mydataset.csv' % my_dataset_with_file.pk
        )

        assert response.status_code == 200
        assert response.content == file_contents
        assert response['Content-Disposition'] == (
            'attachment; filename=mydataset.csv'
        )
        assert response['Content-Type'] == 'text/csv'

    @pytest.mark.parametrize("filename", [
        ('oxmeta:membrane-voltage with spaces.csv'),
        # ('oxmeta%3Amembrane_voltage.csv'),  # You can't upload a file with this name
    ])
    def test_handles_odd_characters(self, logged_in_user, helpers, client, public_protocol, filename):
        helpers.add_permission(logged_in_user, 'create_dataset', Dataset)
        dataset = recipes.dataset.make(author=logged_in_user, name="dataset", protocol=public_protocol)
        file_contents = b'my test dataset'
        file_upload = recipes.dataset_file.make(
            dataset=dataset,
            upload=SimpleUploadedFile(filename, file_contents),
            original_name=filename,
        )
        response = client.post(
            '/datasets/%d/addfiles' % dataset.pk,
            data={
                'filename[]': [str(file_upload.upload)],
                'delete_filename[]': [],
                'mainEntry': [file_upload.original_name],
            },
        )
        # Check file added OK
        assert response.status_code == 302
        assert response.url == '/datasets/%d/map' % dataset.pk

        response = client.get(
            reverse('datasets:file_download', args=[dataset.pk, filename])
        )

        assert response.status_code == 200
        assert response.content == b'my test dataset'
        assert response['Content-Disposition'] == (
            'attachment; filename=' + filename
        )
        assert response['Content-Type'] == 'text/csv'

    @pytest.mark.parametrize("filename", [
        ('/etc/passwd'),
        ('../../../../../pytest.ini'),
    ])
    def test_disallows_non_local_files(self, client, my_dataset_with_file, filename):
        response = client.get(
            '/datasets/%d/download/%s' %
            (my_dataset_with_file.pk, filename)
        )

        assert response.status_code == 404

    @patch('mimetypes.guess_type', return_value=(None, None))
    def test_uses_octet_stream_for_unknown_file_type(self, mock_guess, my_dataset_with_file, client):
        response = client.get(
            '/datasets/%d/download/%s' %
            (my_dataset_with_file.pk, 'mydataset.csv')
        )

        assert response.status_code == 200
        assert response['Content-Type'] == 'application/octet-stream'

    def test_returns_404_for_nonexistent_file(self, my_dataset_with_file, client):
        response = client.get(
            '/datasets/%d/download/non_existent.csv' % my_dataset_with_file.pk
        )

        assert response.status_code == 404


@pytest.mark.django_db
class TestDatasetArchiveView:
    def test_anonymous_dataset_download_for_running_fittingresult(
        self, client, queued_fittingresult, my_dataset_with_file,
    ):
        queued_fittingresult.fittingresult.dataset = my_dataset_with_file
        queued_fittingresult.fittingresult.save()

        response = client.get(
            '/datasets/%d/archive' % my_dataset_with_file.pk,
            HTTP_AUTHORIZATION='Token {}'.format(queued_fittingresult.signature)
        )

        assert response.status_code == 200
        archive = zipfile.ZipFile(BytesIO(response.content))
        assert archive.filelist[0].filename == 'mydataset.csv'

    def test_download_archive(self, my_dataset_with_file, client):
        response = client.get('/datasets/%d/archive' % my_dataset_with_file.pk)
        assert response.status_code == 200
        archive = zipfile.ZipFile(BytesIO(response.content))
        assert archive.filelist[0].filename == 'mydataset.csv'
        assert response['Content-Disposition'] == (
            'attachment; filename=%s.zip' % (my_dataset_with_file.name)
        )

    def test_returns_404_if_no_files_yet(self, my_dataset, client):
        response = client.get('/datasets/%d/archive' % my_dataset.pk)
        assert response.status_code == 404


@pytest.mark.django_db
class TestFileUpload:
    def test_upload_file(self, logged_in_user, client):
        dataset = recipes.dataset.make(author=logged_in_user)

        upload = io.StringIO('my test dataset')
        upload.name = 'dataset.zip'
        response = client.post(
            '/datasets/%d/upload-file' % dataset.pk,
            {
                'upload': upload
            }
        )

        data = json.loads(response.content.decode())
        upload = data['files'][0]
        assert upload['stored_name'] == 'uploads/dataset.zip'
        assert upload['name'] == 'dataset.zip'
        assert upload['is_valid']
        assert upload['size'] == 15

        assert dataset.file_uploads.count() == 1

    def test_bad_upload(self, logged_in_user, client):
        dataset = recipes.dataset.make(author=logged_in_user)

        response = client.post('/datasets/%d/upload-file' % dataset.pk, {})

        assert response.status_code == 400


@pytest.mark.django_db
class TestDatasetJsonView:
    def test_dataset_json(self, client, logged_in_user, helpers):
        dataset = recipes.dataset.make(author=logged_in_user)

        response = client.get('/datasets/%d/files.json' % dataset.pk)

        assert response.status_code == 200

        data = json.loads(response.content.decode())
        ver = data['version']

        assert ver['id'] == dataset.id
        assert ver['author'] == logged_in_user.full_name
        assert ver['visibility'] == dataset.visibility
        assert ver['name'] == dataset.name
        assert (
            parse_datetime(ver['created']).replace(microsecond=0) ==
            dataset.created_at.replace(microsecond=0)
        )
        assert ver['files'] == []
        assert ver['numFiles'] == 0
        assert (ver['download_url'] ==
                '/datasets/%d/archive' % (dataset.pk))

    def test_dataset_file_json(self, my_dataset_with_file, client):
        dataset = my_dataset_with_file

        response = client.get('/datasets/%d/files.json' % dataset.pk)

        assert response.status_code == 200

        data = json.loads(response.content.decode())
        ver = data['version']

        file_ = ver['files'][0]
        assert file_['id'] == file_['name'] == 'mydataset.csv'
        assert file_['filetype'] == 'http://purl.org/NET/mediatypes/text/csv'
        assert file_['size'] == 15
        assert (file_['url'] ==
                '/datasets/%d/download/mydataset.csv' % dataset.pk)


# note this does not test the archive/download url because of
# how difficult it is to make a dummy dataset with a file
@pytest.mark.django_db
@pytest.mark.parametrize("recipe,url", [
    (recipes.dataset, '/datasets/%d'),
    (recipes.dataset, '/datasets/%d/files.json'),
])
class TestDatasetVisibility:
    def test_private_dataset_visible_to_self(self, client, logged_in_user, helpers, public_protocol, recipe, url):
        dataset = recipe.make(author=logged_in_user, visibility='private', protocol=public_protocol)
        assert client.get(url % dataset.pk, follow=True).status_code == 200

    # this permission does not exist  - should it ?
    # def test_private_dataset_visible_to_collaborator(self, dataset_creator, client, logged_in_user, helpers,
    #                                                 public_protocol, recipe, url):
    #     dataset = recipe.make(author=dataset_creator, visibility='private', protocol=public_protocol)
    #     assign_perm('edit_dataset', logged_in_user, dataset)
    #     assert client.get(url % dataset.pk, follow=True).status_code == 200

    def test_private_dataset_invisible_to_other_user(
        self,
        client, logged_in_user, other_user, helpers, public_protocol,
        recipe, url
    ):
        dataset = recipe.make(author=other_user, visibility='private', protocol=public_protocol)
        response = client.get(url % dataset.pk)
        assert response.status_code == 404

    def test_private_dataset_requires_login_for_anonymous(self, client, helpers,
                                                          dataset_creator, public_protocol,
                                                          recipe, url):
        dataset = recipe.make(author=dataset_creator, visibility='private', protocol=public_protocol)
        response = client.get(url % dataset.pk)
        assert response.status_code == 302
        assert '/login' in response.url

    def test_public_dataset_visible_to_anonymous(self, client, helpers,
                                                 dataset_creator, public_protocol,
                                                 recipe, url):
        dataset = recipe.make(author=dataset_creator, visibility='private', protocol=public_protocol)
        assert client.get(url % dataset.pk, follow=True).status_code == 200

    def test_public_dataset_visible_to_logged_in_user(self, client, logged_in_user, helpers,
                                                      dataset_creator, public_protocol,
                                                      recipe, url):
        dataset = recipe.make(author=dataset_creator, visibility='private', protocol=public_protocol)
        assert client.get(url % dataset.pk, follow=True).status_code == 200

    def test_nonexistent_dataset_redirects_anonymous_to_login(self, client, helpers, recipe, url):
        response = client.get(url % 10000)
        assert response.status_code == 302
        assert '/login' in response.url

    def test_nonexistent_dataset_generates_404_for_user(self, client, logged_in_user, helpers, recipe, url):
        response = client.get(url % 10000)
        assert response.status_code == 404


@pytest.mark.django_db
class TestDatasetCompareFittingResultsView:
    def test_shows_fittings_related_to_dataset(self, client, fittingresult_version):
        fit = fittingresult_version.fittingresult

        # should not be included, as it uses a different dataset
        recipes.fittingresult_version.make()

        response = client.get('/datasets/%d/fittings' % fit.dataset.pk)

        assert response.status_code == 200
        assert response.context['comparisons'] == [(fit.model, [fit])]

    def test_groups_by_model(self, client, helpers, public_dataset):
        m1, m2 = recipes.model.make(_quantity=2)
        m1v = helpers.add_cached_version(m1, visibility='public')
        m2v = helpers.add_cached_version(m2, visibility='public')

        # Create publicly visible fitting result versions
        fit1_m1 = recipes.fittingresult_version.make(
            fittingresult__dataset=public_dataset,
            fittingresult__model=m1,
            fittingresult__model_version=m1v,
            fittingresult__fittingspec_version__visibility='public',
            fittingresult__protocol_version__visibility='public',
        ).fittingresult

        fit2_m1 = recipes.fittingresult_version.make(
            fittingresult__dataset=public_dataset,
            fittingresult__model=m1,
            fittingresult__model_version=m1v,
            fittingresult__fittingspec_version__visibility='public',
            fittingresult__protocol_version__visibility='public',
        ).fittingresult

        fit3_m2 = recipes.fittingresult_version.make(
            fittingresult__dataset=public_dataset,
            fittingresult__model=m2,
            fittingresult__model_version=m2v,
            fittingresult__fittingspec_version__visibility='public',
            fittingresult__protocol_version__visibility='public',
        ).fittingresult

        response = client.get('/datasets/%d/fittings' % public_dataset.id)

        assert response.status_code == 200
        assert response.context['comparisons'] == [
            (m1, [fit2_m1, fit1_m1]),
            (m2, [fit3_m2]),
        ]

    def test_multiple_model_versions_for_dataset(self, client, helpers, public_dataset):
        m1, m2 = recipes.model.make(_quantity=2)
        m1v1 = helpers.add_cached_version(m1, visibility='public')
        m1v2 = helpers.add_cached_version(m1, visibility='public')
        m2v = helpers.add_cached_version(m2, visibility='public')

        # Create publicly visible fitting result versions
        fit1_m1v1 = recipes.fittingresult_version.make(
            fittingresult__dataset=public_dataset,
            fittingresult__model=m1,
            fittingresult__model_version=m1v1,
            fittingresult__fittingspec_version__visibility='public',
            fittingresult__protocol_version__visibility='public',
        ).fittingresult

        fit2_m1v2 = recipes.fittingresult_version.make(
            fittingresult__dataset=public_dataset,
            fittingresult__model=m1,
            fittingresult__model_version=m1v2,
            fittingresult__fittingspec_version__visibility='public',
            fittingresult__protocol_version__visibility='public',
        ).fittingresult

        fit3_m2v = recipes.fittingresult_version.make(
            fittingresult__dataset=public_dataset,
            fittingresult__model=m2,
            fittingresult__model_version=m2v,
            fittingresult__fittingspec_version__visibility='public',
            fittingresult__protocol_version__visibility='public',
        ).fittingresult

        response = client.get(
            '/datasets/%d/fittings' % public_dataset.id
        )

        assert response.status_code == 200
        assert response.context['comparisons'] == [
            (m1, [fit2_m1v2, fit1_m1v1]),
            (m2, [fit3_m2v]),
        ]

    def test_ensure_private_results_are_not_shown(self, client, public_dataset):
        recipes.fittingresult_version.make(
            fittingresult__dataset=public_dataset,
            fittingresult__model_version__visibility='private',
            fittingresult__protocol_version__visibility='public',
            fittingresult__fittingspec_version__visibility='public',
        )

        recipes.fittingresult_version.make(
            fittingresult__dataset=public_dataset,
            fittingresult__model_version__visibility='public',
            fittingresult__protocol_version__visibility='private',
            fittingresult__fittingspec_version__visibility='public',
        )

        recipes.fittingresult_version.make(
            fittingresult__dataset=public_dataset,
            fittingresult__model_version__visibility='public',
            fittingresult__protocol_version__visibility='public',
            fittingresult__fittingspec_version__visibility='private',
        )

        fit = recipes.fittingresult_version.make(
            fittingresult__dataset=public_dataset,
            fittingresult__model_version__visibility='public',
            fittingresult__protocol_version__visibility='public',
            fittingresult__fittingspec_version__visibility='public',
        ).fittingresult

        response = client.get(
            '/datasets/%d/fittings' % public_dataset.id
        )

        assert response.status_code == 200
        assert response.context['comparisons'] == [
            (fit.model, [fit]),
        ]


@pytest.mark.django_db
class TestDatasetMapColumnsView:
    def test_owner_can_map_dataset(self, logged_in_user, public_protocol, helpers, client):
        helpers.add_permission(logged_in_user, 'create_dataset', Dataset)
        my_dataset = recipes.dataset.make(
            author=logged_in_user, visibility='public', protocol=public_protocol)
        response = client.get('/datasets/%d/map' % my_dataset.pk)
        assert response.status_code == 200

        response = client.post('/datasets/%d/map' % my_dataset.pk)
        assert response.status_code == 302

    def test_non_owner_cannot_map_dataset(
            self, helpers, other_user, logged_in_user, public_protocol, client
    ):
        helpers.add_permission(logged_in_user, 'create_dataset', Dataset)
        other_dataset = recipes.dataset.make(
            author=other_user, visibility='public', protocol=public_protocol)
        response = client.get('/datasets/%d/map' % other_dataset.pk)
        assert response.status_code == 403

        response = client.post('/datasets/%d/map' % other_dataset.pk)
        assert response.status_code == 403

    def test_has_form_for_each_version_and_column(self, client, logged_in_user, helpers, mock_column_names):
        helpers.add_permission(logged_in_user, 'create_dataset', Dataset)
        mock_column_names.return_value = ['col1', 'col2']
        protocol = recipes.protocol.make()
        proto_v1 = helpers.add_fake_version(protocol, visibility='public')
        proto_v2 = helpers.add_fake_version(protocol, visibility='public')
        # But not private version
        proto_v3 = helpers.add_fake_version(protocol, visibility='private')

        dataset = recipes.dataset.make(visibility='public', protocol=protocol, author=logged_in_user)

        response = client.get('/datasets/%d/map' % dataset.pk)

        assert response.status_code == 200
        assert response.context['forms']
        forms = response.context['forms']
        assert proto_v1 in forms
        assert proto_v2 in forms
        assert proto_v3 not in forms
        assert len(forms[proto_v1]) == 2
        assert len(forms[proto_v2]) == 2
        assert forms[proto_v1][0]['column_name'].initial == 'col1'

    def test_restricts_ioputs_to_protocol_version(self, client, logged_in_user, helpers, mock_column_names):
        helpers.add_permission(logged_in_user, 'create_dataset', Dataset)
        protocol = recipes.protocol.make()
        proto_v1 = helpers.add_fake_version(protocol, visibility='public')
        proto_v2 = helpers.add_fake_version(protocol, visibility='public')

        v1_in = recipes.protocol_input.make(protocol_version=proto_v1)
        v1_out = recipes.protocol_output.make(protocol_version=proto_v1)
        v1_flag = recipes.protocol_ioput_flag.make(protocol_version=proto_v1)

        v2_in = recipes.protocol_input.make(protocol_version=proto_v2)

        dataset = recipes.dataset.make(visibility='public', protocol=protocol, author=logged_in_user)

        response = client.get('/datasets/%d/map' % dataset.pk)

        assert response.status_code == 200
        assert response.context['forms']
        v1_form = response.context['forms'][proto_v1][0]
        pv_field = v1_form.fields['protocol_ioput']

        assert pv_field.valid_value(v1_in.pk)
        assert pv_field.valid_value(v1_out.pk)
        assert not pv_field.valid_value(v1_flag.pk)
        assert not pv_field.valid_value(v2_in.pk)

    def test_creates_new_column_mapping(self, client, logged_in_user, public_protocol, helpers, mock_column_names):
        helpers.add_permission(logged_in_user, 'create_dataset', Dataset)
        proto_v1 = public_protocol.repocache.latest_version
        proto_v1_in = recipes.protocol_input.make(protocol_version=proto_v1)

        dataset = recipes.dataset.make(visibility='public', protocol=public_protocol, author=logged_in_user)

        prefix = 'mapping_%d_0-' % proto_v1.pk
        response = client.post(
            '/datasets/%d/map' % dataset.pk,
            {
                prefix + 'dataset': dataset.pk,
                prefix + 'column_name': 'col',
                prefix + 'column_units': 'meters',
                prefix + 'protocol_version': proto_v1.pk,
                prefix + 'protocol_ioput': proto_v1_in.pk,
            },
        )

        assert response.status_code == 302
        assert dataset.column_mappings.count() == 1
        map0 = dataset.column_mappings.first()
        assert map0.column_name == 'col'
        assert map0.column_units == 'meters'
        assert map0.protocol_version == proto_v1
        assert map0.protocol_ioput == proto_v1_in

    def test_overwrites_existing_column_mapping(self, helpers, client, logged_in_user,
                                                public_protocol, mock_column_names):
        helpers.add_permission(logged_in_user, 'create_dataset', Dataset)
        proto_v1 = public_protocol.repocache.latest_version
        proto_v1_in = recipes.protocol_input.make(protocol_version=proto_v1)

        dataset = recipes.dataset.make(
            visibility='public', protocol=public_protocol, author=logged_in_user)

        mapping = recipes.column_mapping.make(
            dataset=dataset,
            protocol_version=proto_v1,
            protocol_ioput=proto_v1_in,
            column_name='col',
            column_units='meters'
        )

        prefix = 'mapping_%d_0-' % proto_v1.pk
        response = client.post(
            '/datasets/%d/map' % dataset.pk,
            {
                prefix + 'id': mapping.pk,
                prefix + 'dataset': dataset.pk,
                prefix + 'column_name': 'col',
                prefix + 'column_units': 'seconds',
                prefix + 'protocol_version': proto_v1.pk,
                prefix + 'protocol_ioput': proto_v1_in.pk,
            },
        )

        assert response.status_code == 302
        assert dataset.column_mappings.count() == 1
        assert dataset.column_mappings.get(column_name='col').column_units == 'seconds'


@pytest.mark.django_db
<<<<<<< HEAD
class TestDatasetCollaboratorsView:
    def test_can_share_dataset(self, logged_in_user, other_user, public_protocol, client):
        shared_dataset = recipes.dataset.make(
            author=logged_in_user, name='mydataset', visibility='private', protocol=public_protocol)
        assert not other_user.has_perm('edit_entity', shared_dataset)
        response = client.post('/datasets/%d/collaborators' % shared_dataset.pk,
                               {
                                   'form-0-email': other_user.email,
                                   'form-TOTAL_FORMS': 1,
                                   'form-MAX_NUM_FORMS': 1,
                                   'form-MIN_NUM_FORMS': 0,
                                   'form-INITIAL_FORMS': 0,
                               })
        assert response.status_code == 302
        assert response.url == '/datasets/%d/collaborators' % shared_dataset.pk
        assert other_user.has_perm('edit_entity', shared_dataset)
=======
class TestChangeVisibility:
    def test_change_visibility(self, client, logged_in_user, public_protocol):
        dataset = recipes.dataset.make(visibility='private', protocol=public_protocol, author=logged_in_user)
        response = client.post(
            '/datasets/%d/visibility' % dataset.pk,
            data={
                'visibility': 'public',
            })
        assert response.status_code == 200
        dataset.refresh_from_db()
        assert dataset.visibility == 'public'
>>>>>>> 6d7d557f
<|MERGE_RESOLUTION|>--- conflicted
+++ resolved
@@ -905,7 +905,6 @@
 
 
 @pytest.mark.django_db
-<<<<<<< HEAD
 class TestDatasetCollaboratorsView:
     def test_can_share_dataset(self, logged_in_user, other_user, public_protocol, client):
         shared_dataset = recipes.dataset.make(
@@ -922,7 +921,8 @@
         assert response.status_code == 302
         assert response.url == '/datasets/%d/collaborators' % shared_dataset.pk
         assert other_user.has_perm('edit_entity', shared_dataset)
-=======
+
+
 class TestChangeVisibility:
     def test_change_visibility(self, client, logged_in_user, public_protocol):
         dataset = recipes.dataset.make(visibility='private', protocol=public_protocol, author=logged_in_user)
@@ -933,5 +933,4 @@
             })
         assert response.status_code == 200
         dataset.refresh_from_db()
-        assert dataset.visibility == 'public'
->>>>>>> 6d7d557f
+        assert dataset.visibility == 'public'