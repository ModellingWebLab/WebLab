import pytest

import datasets.templatetags.datasets as dataset_tags
from datasets.models import Dataset

from core import recipes


@pytest.mark.django_db
def test_dataset_urls_no_files(dataset_no_files):
    dataset = dataset_no_files
    assert dataset_tags.url_dataset(dataset) == '/datasets/%d/addfiles' % dataset.pk


# @pytest.mark.django_db
<<<<<<< HEAD
# def test_dataset_urls_with_files(logged_in_user, public_protocol, client):
#     dataset = recipes.dataset.make(author=logged_in_user, protocol=public_protocol)
#     # do a dummy upload of a file
#     client.post(
#         '/datasets/%d/addfiles' % dataset.pk,
#         data={
#             'filename[]': ['uploads/file1.csv'],
#             'delete_filename[]': [],
#             'mainEntry': ['file1.csv'],
#         },
#     )
#
#     assert response.status_code == 302
#     assert response.url == '/datasets/%d' % dataset.pk
#

=======
# def test_dataset_urls_with_files(dataset_dummy_files):
#     dataset = dataset_dummy_files
#     assert dataset_tags.url_dataset(dataset) == '/datasets/%d' % dataset.pk
#
#
>>>>>>> 88a7dbe7
@pytest.mark.django_db
def test_can_create_dataset_no_permission(user, helpers):
    context = {'user': user}
    assert not dataset_tags.can_create_dataset(context)


@pytest.mark.django_db
def test_can_create_dataset_permission(dataset_creator):
    context = {'user': dataset_creator}
    assert dataset_tags.can_create_dataset(context)

<|MERGE_RESOLUTION|>--- conflicted
+++ resolved
@@ -13,7 +13,6 @@
 
 
 # @pytest.mark.django_db
-<<<<<<< HEAD
 # def test_dataset_urls_with_files(logged_in_user, public_protocol, client):
 #     dataset = recipes.dataset.make(author=logged_in_user, protocol=public_protocol)
 #     # do a dummy upload of a file
@@ -30,13 +29,12 @@
 #     assert response.url == '/datasets/%d' % dataset.pk
 #
 
-=======
+# @pytest.mark.django_db
 # def test_dataset_urls_with_files(dataset_dummy_files):
 #     dataset = dataset_dummy_files
 #     assert dataset_tags.url_dataset(dataset) == '/datasets/%d' % dataset.pk
 #
 #
->>>>>>> 88a7dbe7
 @pytest.mark.django_db
 def test_can_create_dataset_no_permission(user, helpers):
     context = {'user': user}
