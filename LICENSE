--- conflicted
+++ resolved
@@ -1,11 +1,7 @@
 BSD 3-Clause License
 
 Unless otherwise noted, all files within this distribution are
-<<<<<<< HEAD
-Copyright (c) 2005-2019, University of Oxford, University College London, and University of Nottingham.
-=======
 Copyright (c) 2013-2021 University of Oxford, 2016-2021 University College London, and 2016-2021 University of Nottingham.
->>>>>>> efa0d67b
 All rights reserved.
 
 University of Oxford means the Chancellor, Masters and Scholars of the
